cmake_minimum_required(VERSION 3.13)
project(libslic3r_gui)

include(PrecompiledHeader)

set(SLIC3R_GUI_SOURCES
    pchheader.cpp
    pchheader.hpp
    GUI/AboutDialog.cpp
    GUI/AboutDialog.hpp
    GUI/SysInfoDialog.cpp
    GUI/SysInfoDialog.hpp
    GUI/KBShortcutsDialog.cpp
    GUI/KBShortcutsDialog.hpp
    GUI/BackgroundSlicingProcess.cpp
    GUI/BackgroundSlicingProcess.hpp
    GUI/BitmapCache.cpp
    GUI/BitmapCache.hpp
    GUI/ConfigSnapshotDialog.cpp
    GUI/ConfigSnapshotDialog.hpp
    GUI/3DScene.cpp
    GUI/3DScene.hpp
    GUI/format.hpp
    GUI/GLShadersManager.hpp
    GUI/GLShadersManager.cpp
    GUI/GLShader.cpp
    GUI/GLShader.hpp    
    GUI/GLCanvas3D.hpp
    GUI/GLCanvas3D.cpp
    GUI/OpenGLManager.hpp
    GUI/OpenGLManager.cpp
    GUI/Selection.hpp
    GUI/Selection.cpp    
    GUI/Gizmos/GLGizmosManager.cpp
    GUI/Gizmos/GLGizmosManager.hpp
    GUI/Gizmos/GLGizmosCommon.cpp
    GUI/Gizmos/GLGizmosCommon.hpp
    GUI/Gizmos/GLGizmoBase.cpp
    GUI/Gizmos/GLGizmoBase.hpp
    GUI/Gizmos/GLGizmoEmboss.cpp
    GUI/Gizmos/GLGizmoEmboss.hpp
    GUI/Gizmos/GLGizmoMove.cpp
    GUI/Gizmos/GLGizmoMove.hpp
    GUI/Gizmos/GLGizmoRotate.cpp
    GUI/Gizmos/GLGizmoRotate.hpp
    GUI/Gizmos/GLGizmoScale.cpp
    GUI/Gizmos/GLGizmoScale.hpp
    GUI/Gizmos/GLGizmoSlaSupports.cpp
    GUI/Gizmos/GLGizmoSlaSupports.hpp
    GUI/Gizmos/GLGizmoFdmSupports.cpp
    GUI/Gizmos/GLGizmoFdmSupports.hpp
    GUI/Gizmos/GLGizmoFlatten.cpp
    GUI/Gizmos/GLGizmoFlatten.hpp
    GUI/Gizmos/GLGizmoCut.cpp
    GUI/Gizmos/GLGizmoCut.hpp
    GUI/Gizmos/GLGizmoHollow.cpp
    GUI/Gizmos/GLGizmoHollow.hpp
    GUI/Gizmos/GLGizmoPainterBase.cpp
    GUI/Gizmos/GLGizmoPainterBase.hpp
    GUI/Gizmos/GLGizmoSeam.cpp
    GUI/Gizmos/GLGizmoSeam.hpp
    GUI/Gizmos/GLGizmoSimplify.cpp
    GUI/Gizmos/GLGizmoSimplify.hpp
    GUI/Gizmos/GLGizmoMmuSegmentation.cpp
    GUI/Gizmos/GLGizmoMmuSegmentation.hpp
    GUI/GLSelectionRectangle.cpp
    GUI/GLSelectionRectangle.hpp
    GUI/GLModel.hpp
    GUI/GLModel.cpp
    GUI/GLTexture.hpp
    GUI/GLTexture.cpp
    GUI/GLToolbar.hpp
    GUI/GLToolbar.cpp
    GUI/GCodeViewer.hpp
    GUI/GCodeViewer.cpp    
    GUI/Preferences.cpp
    GUI/Preferences.hpp
    GUI/PresetHints.cpp
    GUI/PresetHints.hpp
    GUI/GUI.cpp
    GUI/GUI.hpp
    GUI/GUI_Init.cpp
    GUI/GUI_Init.hpp
    GUI/GUI_Preview.cpp
    GUI/GUI_Preview.hpp
    GUI/GUI_App.cpp
    GUI/GUI_App.hpp
    GUI/GUI_Utils.cpp
    GUI/GUI_Utils.hpp
    GUI/GUI_Geometry.cpp
    GUI/GUI_Geometry.hpp
    GUI/I18N.cpp
    GUI/I18N.hpp
    GUI/MainFrame.cpp
    GUI/MainFrame.hpp
    GUI/Plater.cpp
    GUI/Plater.hpp
    GUI/PresetComboBoxes.hpp
    GUI/PresetComboBoxes.cpp
    GUI/BitmapComboBox.hpp
    GUI/BitmapComboBox.cpp
    GUI/SavePresetDialog.hpp
    GUI/SavePresetDialog.cpp
    GUI/PhysicalPrinterDialog.hpp
    GUI/PhysicalPrinterDialog.cpp
    GUI/GUI_Factories.cpp
    GUI/GUI_Factories.hpp
    GUI/GUI_ObjectList.cpp
    GUI/GUI_ObjectList.hpp
    GUI/GalleryDialog.cpp
    GUI/GalleryDialog.hpp
    GUI/GUI_ObjectManipulation.cpp
    GUI/GUI_ObjectManipulation.hpp
    GUI/GUI_ObjectSettings.cpp
    GUI/GUI_ObjectSettings.hpp
    GUI/GUI_ObjectLayers.cpp
    GUI/GUI_ObjectLayers.hpp
    GUI/MeshUtils.cpp
    GUI/MeshUtils.hpp
    GUI/Tab.cpp
    GUI/Tab.hpp
    GUI/ConfigManipulation.cpp
    GUI/ConfigManipulation.hpp
    GUI/Field.cpp
    GUI/Field.hpp
    GUI/OptionsGroup.cpp
    GUI/OptionsGroup.hpp
    GUI/OG_CustomCtrl.cpp
    GUI/OG_CustomCtrl.hpp
    GUI/BedShapeDialog.cpp
    GUI/BedShapeDialog.hpp
    GUI/2DBed.cpp
    GUI/2DBed.hpp
    GUI/3DBed.cpp
    GUI/3DBed.hpp
    GUI/CoordAxes.cpp
    GUI/CoordAxes.hpp
    GUI/Camera.cpp
    GUI/Camera.hpp
    GUI/CameraUtils.cpp
    GUI/CameraUtils.hpp
    GUI/wxExtensions.cpp
    GUI/wxExtensions.hpp
    GUI/ExtruderSequenceDialog.cpp
    GUI/ExtruderSequenceDialog.hpp
    GUI/WipeTowerDialog.cpp
    GUI/WipeTowerDialog.hpp
    GUI/RammingChart.cpp
    GUI/RammingChart.hpp
    GUI/RemovableDriveManager.cpp
    GUI/RemovableDriveManager.hpp
    GUI/SendSystemInfoDialog.cpp
    GUI/SendSystemInfoDialog.hpp
    GUI/BonjourDialog.cpp
    GUI/BonjourDialog.hpp
    GUI/ButtonsDescription.cpp
    GUI/ButtonsDescription.hpp
    GUI/ImGuiWrapper.hpp
    GUI/ImGuiWrapper.cpp
    Config/Snapshot.cpp
    Config/Snapshot.hpp
    Config/Version.cpp
    Config/Version.hpp    
    Utils/ASCIIFolding.cpp
    Utils/ASCIIFolding.hpp
    Utils/Serial.cpp
    Utils/Serial.hpp
    GUI/ConfigWizard.cpp
    GUI/ConfigWizard.hpp
    GUI/ConfigWizard_private.hpp
    GUI/MsgDialog.cpp
    GUI/MsgDialog.hpp
    GUI/UpdateDialogs.cpp
    GUI/UpdateDialogs.hpp
    GUI/FirmwareDialog.cpp
    GUI/FirmwareDialog.hpp
    GUI/PrintHostDialogs.cpp
    GUI/PrintHostDialogs.hpp
    GUI/Jobs/Job.hpp
    GUI/Jobs/Worker.hpp
    GUI/Jobs/BoostThreadWorker.hpp
    GUI/Jobs/BoostThreadWorker.cpp
    GUI/Jobs/UIThreadWorker.hpp
    GUI/Jobs/BusyCursorJob.hpp
    GUI/Jobs/PlaterWorker.hpp
    GUI/Jobs/ArrangeJob.hpp
    GUI/Jobs/ArrangeJob.cpp
    GUI/Jobs/CreateFontNameImageJob.cpp
    GUI/Jobs/CreateFontNameImageJob.hpp
    GUI/Jobs/CreateFontStyleImagesJob.cpp
    GUI/Jobs/CreateFontStyleImagesJob.hpp
    GUI/Jobs/EmbossJob.cpp
    GUI/Jobs/EmbossJob.hpp
    GUI/Jobs/RotoptimizeJob.hpp
    GUI/Jobs/RotoptimizeJob.cpp
    GUI/Jobs/FillBedJob.hpp
    GUI/Jobs/FillBedJob.cpp
    GUI/Jobs/SLAImportJob.hpp
    GUI/Jobs/SLAImportJob.cpp
    GUI/Jobs/ProgressIndicator.hpp
    GUI/Jobs/NotificationProgressIndicator.hpp
    GUI/Jobs/NotificationProgressIndicator.cpp
    GUI/Jobs/ThreadSafeQueue.hpp
    GUI/Jobs/SLAImportDialog.hpp
    GUI/ProgressStatusBar.hpp
    GUI/ProgressStatusBar.cpp
    GUI/Mouse3DController.cpp
    GUI/Mouse3DController.hpp
    GUI/DoubleSlider.cpp
    GUI/DoubleSlider.hpp
    GUI/Notebook.cpp
    GUI/Notebook.hpp
    GUI/ObjectDataViewModel.cpp
    GUI/ObjectDataViewModel.hpp
    GUI/InstanceCheck.cpp
    GUI/InstanceCheck.hpp
    GUI/Search.cpp
    GUI/Search.hpp
    GUI/NotificationManager.cpp
    GUI/NotificationManager.hpp
    GUI/UnsavedChangesDialog.cpp
    GUI/UnsavedChangesDialog.hpp
    GUI/ExtraRenderers.cpp
    GUI/ExtraRenderers.hpp
    GUI/ProjectDirtyStateManager.hpp
    GUI/ProjectDirtyStateManager.cpp
    GUI/DesktopIntegrationDialog.cpp
    GUI/DesktopIntegrationDialog.hpp
    GUI/HintNotification.cpp
    GUI/HintNotification.hpp
    Utils/AppUpdater.cpp
    Utils/AppUpdater.hpp
    Utils/Http.cpp
    Utils/Http.hpp
    Utils/FixModelByWin10.cpp
    Utils/FixModelByWin10.hpp
    Utils/OctoPrint.cpp
    Utils/OctoPrint.hpp
    Utils/Duet.cpp
    Utils/Duet.hpp
    Utils/FlashAir.cpp
    Utils/FlashAir.hpp
    Utils/FontConfigHelp.cpp
    Utils/FontConfigHelp.hpp
    Utils/FontListSerializable.cpp
    Utils/FontListSerializable.hpp
    Utils/FontManager.cpp
    Utils/FontManager.hpp
    Utils/AstroBox.cpp
    Utils/AstroBox.hpp
    Utils/Repetier.cpp
    Utils/Repetier.hpp
    Utils/PrintHost.cpp
    Utils/PrintHost.hpp
    Utils/Bonjour.cpp
    Utils/Bonjour.hpp
    Utils/PresetUpdater.cpp
    Utils/PresetUpdater.hpp
    Utils/Process.cpp
    Utils/Process.hpp
    Utils/Profile.hpp
    Utils/RaycastManager.cpp
    Utils/RaycastManager.hpp
    Utils/UndoRedo.cpp
    Utils/UndoRedo.hpp
    Utils/HexFile.cpp
    Utils/HexFile.hpp
    Utils/TCPConsole.cpp
    Utils/TCPConsole.hpp
    Utils/MKS.cpp
    Utils/MKS.hpp
<<<<<<< HEAD
    Utils/WxFontUtils.cpp
    Utils/WxFontUtils.hpp
=======
    Utils/WinRegistry.cpp
    Utils/WinRegistry.hpp
>>>>>>> 4dee789e
)

if (APPLE)
    list(APPEND SLIC3R_GUI_SOURCES
            Utils/RetinaHelperImpl.mm
            Utils/MacDarkMode.mm
            Utils/MacUtils.mm
            GUI/RemovableDriveManagerMM.mm
            GUI/RemovableDriveManagerMM.h
            GUI/Mouse3DHandlerMac.mm
            GUI/InstanceCheckMac.mm
            GUI/InstanceCheckMac.h
        )
    FIND_LIBRARY(DISKARBITRATION_LIBRARY DiskArbitration)
endif ()

add_library(libslic3r_gui STATIC ${SLIC3R_GUI_SOURCES})

foreach(_source IN ITEMS ${SLIC3R_GUI_SOURCES})
    get_filename_component(_source_path "${_source}" PATH)
    string(REPLACE "/" "\\" _group_path "${_source_path}")
    source_group("${_group_path}" FILES "${_source}")
endforeach()

encoding_check(libslic3r_gui)

target_link_libraries(libslic3r_gui libslic3r avrdude libcereal imgui GLEW::GLEW OpenGL::GL hidapi libcurl ${wxWidgets_LIBRARIES})

if (MSVC)
    target_link_libraries(libslic3r_gui Setupapi.lib)
elseif (CMAKE_SYSTEM_NAME STREQUAL "Linux")
    target_link_libraries(libslic3r_gui ${DBUS_LIBRARIES}) 
elseif (APPLE)
    target_link_libraries(libslic3r_gui ${DISKARBITRATION_LIBRARY})
endif()

if (SLIC3R_STATIC)
    # FIXME: This was previously exported by wx-config but the wxWidgets
    # cmake build forgets this and the build fails in debug mode (or on raspberry release)
    target_compile_definitions(libslic3r_gui PUBLIC -DwxDEBUG_LEVEL=0)
endif()

if (SLIC3R_PCH AND NOT SLIC3R_SYNTAXONLY)
    add_precompiled_header(libslic3r_gui pchheader.hpp FORCEINCLUDE)
endif ()

# We need to implement some hacks for wxWidgets and touch the underlying GTK
# layer and sub-libraries. This forces us to use the include locations and
# link these libraries.
if (UNIX AND NOT APPLE)
    find_package(GTK${SLIC3R_GTK} REQUIRED)
    target_include_directories(libslic3r_gui PRIVATE ${GTK${SLIC3R_GTK}_INCLUDE_DIRS})
    target_link_libraries(libslic3r_gui ${GTK${SLIC3R_GTK}_LIBRARIES} fontconfig)
endif ()<|MERGE_RESOLUTION|>--- conflicted
+++ resolved
@@ -269,13 +269,10 @@
     Utils/TCPConsole.hpp
     Utils/MKS.cpp
     Utils/MKS.hpp
-<<<<<<< HEAD
+    Utils/WinRegistry.cpp
+    Utils/WinRegistry.hpp
     Utils/WxFontUtils.cpp
     Utils/WxFontUtils.hpp
-=======
-    Utils/WinRegistry.cpp
-    Utils/WinRegistry.hpp
->>>>>>> 4dee789e
 )
 
 if (APPLE)
