--- conflicted
+++ resolved
@@ -465,15 +465,9 @@
     void render_bounding_box(const BoundingBoxf3& box, const Transform3d& trafo, const ColorRGB& color);
 #else
     void render_bounding_box(const BoundingBoxf3& box, const ColorRGB& color);
-<<<<<<< HEAD
-=======
-#endif // ENABLE_WORLD_COORDINATE
-#else
+#endif // ENABLE_WORLD_COORDINATE
     void render_selected_volumes() const;
     void render_bounding_box(const BoundingBoxf3& box, float* color) const;
-#endif // ENABLE_LEGACY_OPENGL_REMOVAL
-#if ENABLE_GL_SHADERS_ATTRIBUTES
->>>>>>> db8a1209
     void render_sidebar_position_hints(const std::string& sidebar_field, GLShaderProgram& shader, const Transform3d& matrix);
     void render_sidebar_rotation_hints(const std::string& sidebar_field, GLShaderProgram& shader, const Transform3d& matrix);
     void render_sidebar_scale_hints(const std::string& sidebar_field, GLShaderProgram& shader, const Transform3d& matrix);
