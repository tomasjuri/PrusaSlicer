#include "libslic3r/libslic3r.h"

#include "3DBed.hpp"

#include "libslic3r/Polygon.hpp"
#include "libslic3r/ClipperUtils.hpp"
#include "libslic3r/BoundingBox.hpp"

#include "GUI_App.hpp"
#include "PresetBundle.hpp"
#include "Gizmos/GLGizmoBase.hpp"
#include "GLCanvas3D.hpp"

#include <GL/glew.h>

#include <boost/algorithm/string/predicate.hpp>
#include <boost/filesystem/operations.hpp>

static const float GROUND_Z = -0.02f;

namespace Slic3r {
namespace GUI {

bool GeometryBuffer::set_from_triangles(const Polygons& triangles, float z, bool generate_tex_coords)
{
    m_vertices.clear();
    unsigned int v_size = 3 * (unsigned int)triangles.size();

    if (v_size == 0)
        return false;

    m_vertices = std::vector<Vertex>(v_size, Vertex());

    float min_x = unscale<float>(triangles[0].points[0](0));
    float min_y = unscale<float>(triangles[0].points[0](1));
    float max_x = min_x;
    float max_y = min_y;

    unsigned int v_count = 0;
    for (const Polygon& t : triangles)
    {
        for (unsigned int i = 0; i < 3; ++i)
        {
            Vertex& v = m_vertices[v_count];

            const Point& p = t.points[i];
            float x = unscale<float>(p(0));
            float y = unscale<float>(p(1));

            v.position[0] = x;
            v.position[1] = y;
            v.position[2] = z;

            if (generate_tex_coords)
            {
                v.tex_coords[0] = x;
                v.tex_coords[1] = y;

                min_x = std::min(min_x, x);
                max_x = std::max(max_x, x);
                min_y = std::min(min_y, y);
                max_y = std::max(max_y, y);
            }

            ++v_count;
        }
    }

    if (generate_tex_coords)
    {
        float size_x = max_x - min_x;
        float size_y = max_y - min_y;

        if ((size_x != 0.0f) && (size_y != 0.0f))
        {
            float inv_size_x = 1.0f / size_x;
            float inv_size_y = -1.0f / size_y;
            for (Vertex& v : m_vertices)
            {
                v.tex_coords[0] = (v.tex_coords[0] - min_x) * inv_size_x;
                v.tex_coords[1] = (v.tex_coords[1] - min_y) * inv_size_y;
            }
        }
    }

    return true;
}

bool GeometryBuffer::set_from_lines(const Lines& lines, float z)
{
    m_vertices.clear();

    unsigned int v_size = 2 * (unsigned int)lines.size();
    if (v_size == 0)
        return false;

    m_vertices = std::vector<Vertex>(v_size, Vertex());

    unsigned int v_count = 0;
    for (const Line& l : lines)
    {
        Vertex& v1 = m_vertices[v_count];
        v1.position[0] = unscale<float>(l.a(0));
        v1.position[1] = unscale<float>(l.a(1));
        v1.position[2] = z;
        ++v_count;

        Vertex& v2 = m_vertices[v_count];
        v2.position[0] = unscale<float>(l.b(0));
        v2.position[1] = unscale<float>(l.b(1));
        v2.position[2] = z;
        ++v_count;
    }

    return true;
}

const float* GeometryBuffer::get_vertices_data() const
{
    return (m_vertices.size() > 0) ? (const float*)m_vertices.data() : nullptr;
}

const double Bed3D::Axes::Radius = 0.5;
const double Bed3D::Axes::ArrowBaseRadius = 2.5 * Bed3D::Axes::Radius;
const double Bed3D::Axes::ArrowLength = 5.0;

Bed3D::Axes::Axes()
: origin(Vec3d::Zero())
, length(25.0 * Vec3d::Ones())
{
    m_quadric = ::gluNewQuadric();
    if (m_quadric != nullptr)
        ::gluQuadricDrawStyle(m_quadric, GLU_FILL);
}

Bed3D::Axes::~Axes()
{
    if (m_quadric != nullptr)
        ::gluDeleteQuadric(m_quadric);
}

void Bed3D::Axes::render() const
{
    if (m_quadric == nullptr)
        return;

    glsafe(::glEnable(GL_DEPTH_TEST));
    glsafe(::glEnable(GL_LIGHTING));

    // x axis
    glsafe(::glColor3fv(AXES_COLOR[0]));
    glsafe(::glPushMatrix());
    glsafe(::glTranslated(origin(0), origin(1), origin(2)));
    glsafe(::glRotated(90.0, 0.0, 1.0, 0.0));
    render_axis(length(0));
    glsafe(::glPopMatrix());

    // y axis
    glsafe(::glColor3fv(AXES_COLOR[1]));
    glsafe(::glPushMatrix());
    glsafe(::glTranslated(origin(0), origin(1), origin(2)));
    glsafe(::glRotated(-90.0, 1.0, 0.0, 0.0));
    render_axis(length(1));
    glsafe(::glPopMatrix());

    // z axis
    glsafe(::glColor3fv(AXES_COLOR[2]));
    glsafe(::glPushMatrix());
    glsafe(::glTranslated(origin(0), origin(1), origin(2)));
    render_axis(length(2));
    glsafe(::glPopMatrix());

    glsafe(::glDisable(GL_LIGHTING));
    glsafe(::glDisable(GL_DEPTH_TEST));
}

void Bed3D::Axes::render_axis(double length) const
{
    ::gluQuadricOrientation(m_quadric, GLU_OUTSIDE);
    ::gluCylinder(m_quadric, Radius, Radius, length, 32, 1);
    ::gluQuadricOrientation(m_quadric, GLU_INSIDE);
    ::gluDisk(m_quadric, 0.0, Radius, 32, 1);
    glsafe(::glTranslated(0.0, 0.0, length));
    ::gluQuadricOrientation(m_quadric, GLU_OUTSIDE);
    ::gluCylinder(m_quadric, ArrowBaseRadius, 0.0, ArrowLength, 32, 1);
    ::gluQuadricOrientation(m_quadric, GLU_INSIDE);
    ::gluDisk(m_quadric, 0.0, ArrowBaseRadius, 32, 1);
}

Bed3D::Bed3D()
    : m_type(Custom)
    , m_vbo_id(0)
    , m_scale_factor(1.0f)
{
}

bool Bed3D::set_shape(const Pointfs& shape, const std::string& custom_texture, const std::string& custom_model)
{
    auto check_texture = [](const std::string& texture) {
        return !texture.empty() && (boost::algorithm::iends_with(texture, ".png") || boost::algorithm::iends_with(texture, ".svg")) && boost::filesystem::exists(texture);
    };

    auto check_model = [](const std::string& model) {
        return !model.empty() && boost::algorithm::iends_with(model, ".stl") && boost::filesystem::exists(model);
    };

    auto [new_type, system_model, system_texture] = detect_type(shape);

    std::string texture_filename = custom_texture.empty() ? system_texture : custom_texture;
    if (!check_texture(texture_filename))
        texture_filename.clear();

    std::string model_filename = custom_model.empty() ? system_model : custom_model;
    if (!check_model(model_filename))
        model_filename.clear();

    if ((m_shape == shape) && (m_type == new_type) && (m_texture_filename == texture_filename) && (m_model_filename == model_filename))
        // No change, no need to update the UI.
        return false;

    m_shape = shape;
    m_texture_filename = texture_filename;
    m_model_filename = model_filename;
    m_type = new_type;

    calc_bounding_boxes();

    ExPolygon poly;
    for (const Vec2d& p : m_shape)
    {
        poly.contour.append(Point(scale_(p(0)), scale_(p(1))));
    }

    calc_triangles(poly);

    const BoundingBox& bed_bbox = poly.contour.bounding_box();
    calc_gridlines(poly, bed_bbox);

    m_polygon = offset_ex(poly.contour, (float)bed_bbox.radius() * 1.7f, jtRound, scale_(0.5))[0].contour;

    reset();
    m_texture.reset();
    m_model.reset();

    // Set the origin and size for rendering the coordinate system axes.
    m_axes.origin = Vec3d(0.0, 0.0, (double)GROUND_Z);
    m_axes.length = 0.1 * m_bounding_box.max_size() * Vec3d::Ones();

    // Let the calee to update the UI.
    return true;
}

bool Bed3D::contains(const Point& point) const
{
    return m_polygon.contains(point);
}

Point Bed3D::point_projection(const Point& point) const
{
    return m_polygon.point_projection(point);
}

<<<<<<< HEAD
void Bed3D::render(GLCanvas3D& canvas, float theta, float scale_factor, bool show_axes) const
=======
void Bed3D::render(GLCanvas3D& canvas, bool bottom, float scale_factor, bool show_axes) const
>>>>>>> d5bcddee
{
    m_scale_factor = scale_factor;

    if (show_axes)
        render_axes();

    glsafe(::glEnable(GL_DEPTH_TEST));

    switch (m_type)
    {
<<<<<<< HEAD
    case MK2: { render_prusa(canvas, "mk2", theta > 90.0f); break; }
    case MK3: { render_prusa(canvas, "mk3", theta > 90.0f); break; }
    case SL1: { render_prusa(canvas, "sl1", theta > 90.0f); break; }
    case MINI: { render_prusa(canvas, "mini", theta > 90.0f); break; }
    default:
    case Custom: { render_custom(canvas, theta > 90.0f); break; }
=======
    case System: { render_system(canvas, bottom); break; }
    default:
    case Custom: { render_custom(canvas, bottom); break; }
>>>>>>> d5bcddee
    }

    glsafe(::glDisable(GL_DEPTH_TEST));
}

void Bed3D::calc_bounding_boxes() const
{
    m_bounding_box = BoundingBoxf3();
    for (const Vec2d& p : m_shape)
    {
        m_bounding_box.merge(Vec3d(p(0), p(1), 0.0));
    }

    m_extended_bounding_box = m_bounding_box;

    // extend to contain axes
    m_extended_bounding_box.merge(m_axes.length + Axes::ArrowLength * Vec3d::Ones());

    // extend to contain model, if any
    if (!m_model.get_filename().empty())
        m_extended_bounding_box.merge(m_model.get_transformed_bounding_box());
}

void Bed3D::calc_triangles(const ExPolygon& poly)
{
    Polygons triangles;
    poly.triangulate(&triangles);

    if (!m_triangles.set_from_triangles(triangles, GROUND_Z, true))
        printf("Unable to create bed triangles\n");
}

void Bed3D::calc_gridlines(const ExPolygon& poly, const BoundingBox& bed_bbox)
{
    Polylines axes_lines;
    for (coord_t x = bed_bbox.min(0); x <= bed_bbox.max(0); x += scale_(10.0))
    {
        Polyline line;
        line.append(Point(x, bed_bbox.min(1)));
        line.append(Point(x, bed_bbox.max(1)));
        axes_lines.push_back(line);
    }
    for (coord_t y = bed_bbox.min(1); y <= bed_bbox.max(1); y += scale_(10.0))
    {
        Polyline line;
        line.append(Point(bed_bbox.min(0), y));
        line.append(Point(bed_bbox.max(0), y));
        axes_lines.push_back(line);
    }

    // clip with a slightly grown expolygon because our lines lay on the contours and may get erroneously clipped
    Lines gridlines = to_lines(intersection_pl(axes_lines, offset(poly, (float)SCALED_EPSILON)));

    // append bed contours
    Lines contour_lines = to_lines(poly);
    std::copy(contour_lines.begin(), contour_lines.end(), std::back_inserter(gridlines));

    if (!m_gridlines.set_from_lines(gridlines, GROUND_Z))
        printf("Unable to create bed grid lines\n");
}

static std::string system_print_bed_model(const Preset &preset)
{
	std::string out;
	const VendorProfile::PrinterModel *pm = PresetUtils::system_printer_model(preset);
	if (pm != nullptr && ! pm->bed_model.empty())
		out = Slic3r::resources_dir() + "/profiles/" + preset.vendor->id + "/" + pm->bed_model;
	return out;
}

static std::string system_print_bed_texture(const Preset &preset)
{
	std::string out;
	const VendorProfile::PrinterModel *pm = PresetUtils::system_printer_model(preset);
	if (pm != nullptr && ! pm->bed_texture.empty())
		out = Slic3r::resources_dir() + "/profiles/" + preset.vendor->id + "/" + pm->bed_texture;
	return out;
}

std::tuple<Bed3D::EType, std::string, std::string> Bed3D::detect_type(const Pointfs& shape) const
{
    auto bundle = wxGetApp().preset_bundle;
    if (bundle != nullptr)
    {
        const Preset* curr = &bundle->printers.get_selected_preset();
        while (curr != nullptr)
        {
            if (curr->config.has("bed_shape"))
            {
<<<<<<< HEAD
                if (curr->vendor != nullptr)
                {
                    if ((curr->vendor->name == "Prusa Research") && (shape == dynamic_cast<const ConfigOptionPoints*>(curr->config.option("bed_shape"))->values))
                    {
                        if (boost::contains(curr->name, "SL1"))
                        {
                            type = SL1;
                            break;
                        }
                        else if (boost::contains(curr->name, "MK3") || boost::contains(curr->name, "MK2.5"))
                        {
                            type = MK3;
                            break;
                        }
                        else if (boost::contains(curr->name, "MK2"))
                        {
                            type = MK2;
                            break;
                        }
                        else if (boost::contains(curr->name, "MINI"))
                        {
                            type = MINI;
                            break;
                        }
                    }
=======
                if (shape == dynamic_cast<const ConfigOptionPoints*>(curr->config.option("bed_shape"))->values)
                {
                    std::string model_filename = system_print_bed_model(*curr);
                    std::string texture_filename = system_print_bed_texture(*curr);
                    if (!model_filename.empty() && !texture_filename.empty())
                        return std::make_tuple(System, model_filename, texture_filename);
>>>>>>> d5bcddee
                }
            }

            curr = bundle->printers.get_preset_parent(*curr);
        }
    }

    return std::make_tuple(Custom, "", "");
}

void Bed3D::render_axes() const
{
    if (!m_shape.empty())
        m_axes.render();
}

void Bed3D::render_system(GLCanvas3D& canvas, bool bottom) const
{
    if (!bottom)
        render_model();

    render_texture(bottom, canvas);
}

void Bed3D::render_texture(bool bottom, GLCanvas3D& canvas) const
{
    if (m_texture_filename.empty())
    {
        m_texture.reset();
        render_default(bottom);
        return;
    }

    if ((m_texture.get_id() == 0) || (m_texture.get_source() != m_texture_filename))
    {
        m_texture.reset();

        if (boost::algorithm::iends_with(m_texture_filename, ".svg"))
        {
            // use higher resolution images if graphic card and opengl version allow
            GLint max_tex_size = GLCanvas3DManager::get_gl_info().get_max_tex_size();
            if ((m_temp_texture.get_id() == 0) || (m_temp_texture.get_source() != m_texture_filename))
            {
                // generate a temporary lower resolution texture to show while no main texture levels have been compressed
                if (!m_temp_texture.load_from_svg_file(m_texture_filename, false, false, false, max_tex_size / 8))
                {
                    render_default(bottom);
                    return;
                }
                canvas.request_extra_frame();
            }

            // starts generating the main texture, compression will run asynchronously
            if (!m_texture.load_from_svg_file(m_texture_filename, true, true, true, max_tex_size))
            {
                render_default(bottom);
                return;
            }
        }
        else if (boost::algorithm::iends_with(m_texture_filename, ".png"))
        {
            // generate a temporary lower resolution texture to show while no main texture levels have been compressed
            if ((m_temp_texture.get_id() == 0) || (m_temp_texture.get_source() != m_texture_filename))
            {
                if (!m_temp_texture.load_from_file(m_texture_filename, false, GLTexture::None, false))
                {
                    render_default(bottom);
                    return;
                }
                canvas.request_extra_frame();
            }

            // starts generating the main texture, compression will run asynchronously
            if (!m_texture.load_from_file(m_texture_filename, true, GLTexture::MultiThreaded, true))
            {
                render_default(bottom);
                return;
            }
        }
        else
        {
            render_default(bottom);
            return;
        }
    }
    else if (m_texture.unsent_compressed_data_available())
    {
        // sends to gpu the already available compressed levels of the main texture
        m_texture.send_compressed_data_to_gpu();

        // the temporary texture is not needed anymore, reset it
        if (m_temp_texture.get_id() != 0)
            m_temp_texture.reset();

        canvas.request_extra_frame();

    }

    if (m_triangles.get_vertices_count() > 0)
    {
        if (m_shader.get_shader_program_id() == 0)
            m_shader.init("printbed.vs", "printbed.fs");

        if (m_shader.is_initialized())
        {
            m_shader.start_using();
            m_shader.set_uniform("transparent_background", bottom);
            m_shader.set_uniform("svg_source", boost::algorithm::iends_with(m_texture.get_source(), ".svg"));

            if (m_vbo_id == 0)
            {
                glsafe(::glGenBuffers(1, &m_vbo_id));
                glsafe(::glBindBuffer(GL_ARRAY_BUFFER, m_vbo_id));
                glsafe(::glBufferData(GL_ARRAY_BUFFER, (GLsizeiptr)m_triangles.get_vertices_data_size(), (const GLvoid*)m_triangles.get_vertices_data(), GL_STATIC_DRAW));
                glsafe(::glBindBuffer(GL_ARRAY_BUFFER, 0));
            }

            glsafe(::glEnable(GL_DEPTH_TEST));
            glsafe(::glDepthMask(GL_FALSE));

            glsafe(::glEnable(GL_BLEND));
            glsafe(::glBlendFunc(GL_SRC_ALPHA, GL_ONE_MINUS_SRC_ALPHA));

            if (bottom)
                glsafe(::glFrontFace(GL_CW));

            unsigned int stride = m_triangles.get_vertex_data_size();

            GLint position_id = m_shader.get_attrib_location("v_position");
            GLint tex_coords_id = m_shader.get_attrib_location("v_tex_coords");

            // show the temporary texture while no compressed data is available
            GLuint tex_id = (GLuint)m_temp_texture.get_id();
            if (tex_id == 0)
                tex_id = (GLuint)m_texture.get_id();

            glsafe(::glBindTexture(GL_TEXTURE_2D, tex_id));
            glsafe(::glBindBuffer(GL_ARRAY_BUFFER, m_vbo_id));

            if (position_id != -1)
            {
                glsafe(::glEnableVertexAttribArray(position_id));
                glsafe(::glVertexAttribPointer(position_id, 3, GL_FLOAT, GL_FALSE, stride, (GLvoid*)(intptr_t)m_triangles.get_position_offset()));
            }
            if (tex_coords_id != -1)
            {
                glsafe(::glEnableVertexAttribArray(tex_coords_id));
                glsafe(::glVertexAttribPointer(tex_coords_id, 2, GL_FLOAT, GL_FALSE, stride, (GLvoid*)(intptr_t)m_triangles.get_tex_coords_offset()));
            }

            glsafe(::glDrawArrays(GL_TRIANGLES, 0, (GLsizei)m_triangles.get_vertices_count()));

            if (tex_coords_id != -1)
                glsafe(::glDisableVertexAttribArray(tex_coords_id));

            if (position_id != -1)
                glsafe(::glDisableVertexAttribArray(position_id));

            glsafe(::glBindBuffer(GL_ARRAY_BUFFER, 0));
            glsafe(::glBindTexture(GL_TEXTURE_2D, 0));

            if (bottom)
                glsafe(::glFrontFace(GL_CCW));

            glsafe(::glDisable(GL_BLEND));
            glsafe(::glDepthMask(GL_TRUE));

            m_shader.stop_using();
        }
    }
}

void Bed3D::render_model() const
{
    if (m_model_filename.empty())
        return;

    if ((m_model.get_filename() != m_model_filename) && m_model.init_from_file(m_model_filename))
    {
        // move the model so that its origin (0.0, 0.0, 0.0) goes into the bed shape center and a bit down to avoid z-fighting with the texture quad
        Vec3d shift = m_bounding_box.center();
        shift(2) = -0.03;
        m_model.set_offset(shift);

        // update extended bounding box
        calc_bounding_boxes();
    }

    if (!m_model.get_filename().empty())
    {
        glsafe(::glEnable(GL_LIGHTING));
        m_model.render();
        glsafe(::glDisable(GL_LIGHTING));
    }
}

void Bed3D::render_custom(GLCanvas3D& canvas, bool bottom) const
{
    if (m_texture_filename.empty() && m_model_filename.empty())
    {
        render_default(bottom);
        return;
    }

    if (!bottom)
        render_model();

    render_texture(bottom, canvas);
}

void Bed3D::render_default(bool bottom) const
{
    m_texture.reset();

    unsigned int triangles_vcount = m_triangles.get_vertices_count();
    if (triangles_vcount > 0)
    {
        bool has_model = !m_model.get_filename().empty();

        glsafe(::glEnable(GL_DEPTH_TEST));
        glsafe(::glEnable(GL_BLEND));
        glsafe(::glBlendFunc(GL_SRC_ALPHA, GL_ONE_MINUS_SRC_ALPHA));

        glsafe(::glEnableClientState(GL_VERTEX_ARRAY));

        if (!has_model && !bottom)
        {
            // draw background
            glsafe(::glDepthMask(GL_FALSE));
            glsafe(::glColor4f(0.35f, 0.35f, 0.35f, 0.4f));
            glsafe(::glNormal3d(0.0f, 0.0f, 1.0f));
            glsafe(::glVertexPointer(3, GL_FLOAT, m_triangles.get_vertex_data_size(), (GLvoid*)m_triangles.get_vertices_data()));
            glsafe(::glDrawArrays(GL_TRIANGLES, 0, (GLsizei)triangles_vcount));
            glsafe(::glDepthMask(GL_TRUE));
        }

        // draw grid
        glsafe(::glLineWidth(3.0f * m_scale_factor));
        if (has_model && !bottom)
            glsafe(::glColor4f(0.75f, 0.75f, 0.75f, 1.0f));
        else
            glsafe(::glColor4f(0.2f, 0.2f, 0.2f, 0.4f));
        glsafe(::glVertexPointer(3, GL_FLOAT, m_triangles.get_vertex_data_size(), (GLvoid*)m_gridlines.get_vertices_data()));
        glsafe(::glDrawArrays(GL_LINES, 0, (GLsizei)m_gridlines.get_vertices_count()));

        glsafe(::glDisableClientState(GL_VERTEX_ARRAY));

        glsafe(::glDisable(GL_BLEND));
    }
}

void Bed3D::reset()
{
    if (m_vbo_id > 0)
    {
        glsafe(::glDeleteBuffers(1, &m_vbo_id));
        m_vbo_id = 0;
    }
}

} // GUI
} // Slic3r<|MERGE_RESOLUTION|>--- conflicted
+++ resolved
@@ -260,11 +260,7 @@
     return m_polygon.point_projection(point);
 }
 
-<<<<<<< HEAD
-void Bed3D::render(GLCanvas3D& canvas, float theta, float scale_factor, bool show_axes) const
-=======
 void Bed3D::render(GLCanvas3D& canvas, bool bottom, float scale_factor, bool show_axes) const
->>>>>>> d5bcddee
 {
     m_scale_factor = scale_factor;
 
@@ -275,18 +271,9 @@
 
     switch (m_type)
     {
-<<<<<<< HEAD
-    case MK2: { render_prusa(canvas, "mk2", theta > 90.0f); break; }
-    case MK3: { render_prusa(canvas, "mk3", theta > 90.0f); break; }
-    case SL1: { render_prusa(canvas, "sl1", theta > 90.0f); break; }
-    case MINI: { render_prusa(canvas, "mini", theta > 90.0f); break; }
-    default:
-    case Custom: { render_custom(canvas, theta > 90.0f); break; }
-=======
     case System: { render_system(canvas, bottom); break; }
     default:
     case Custom: { render_custom(canvas, bottom); break; }
->>>>>>> d5bcddee
     }
 
     glsafe(::glDisable(GL_DEPTH_TEST));
@@ -376,40 +363,12 @@
         {
             if (curr->config.has("bed_shape"))
             {
-<<<<<<< HEAD
-                if (curr->vendor != nullptr)
-                {
-                    if ((curr->vendor->name == "Prusa Research") && (shape == dynamic_cast<const ConfigOptionPoints*>(curr->config.option("bed_shape"))->values))
-                    {
-                        if (boost::contains(curr->name, "SL1"))
-                        {
-                            type = SL1;
-                            break;
-                        }
-                        else if (boost::contains(curr->name, "MK3") || boost::contains(curr->name, "MK2.5"))
-                        {
-                            type = MK3;
-                            break;
-                        }
-                        else if (boost::contains(curr->name, "MK2"))
-                        {
-                            type = MK2;
-                            break;
-                        }
-                        else if (boost::contains(curr->name, "MINI"))
-                        {
-                            type = MINI;
-                            break;
-                        }
-                    }
-=======
                 if (shape == dynamic_cast<const ConfigOptionPoints*>(curr->config.option("bed_shape"))->values)
                 {
                     std::string model_filename = system_print_bed_model(*curr);
                     std::string texture_filename = system_print_bed_texture(*curr);
                     if (!model_filename.empty() && !texture_filename.empty())
                         return std::make_tuple(System, model_filename, texture_filename);
->>>>>>> d5bcddee
                 }
             }
 
