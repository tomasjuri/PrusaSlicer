#include "libslic3r/libslic3r.h"
#include "slic3r/GUI/Gizmos/GLGizmos.hpp"
#include "GLCanvas3D.hpp"

#include "admesh/stl.h"
#include "polypartition.h"
#include "libslic3r/ClipperUtils.hpp"
#include "libslic3r/PrintConfig.hpp"
#include "libslic3r/GCode/PreviewData.hpp"
#if ENABLE_THUMBNAIL_GENERATOR
#include "libslic3r/GCode/ThumbnailData.hpp"
#endif // ENABLE_THUMBNAIL_GENERATOR
#include "libslic3r/Geometry.hpp"
#include "libslic3r/ExtrusionEntity.hpp"
#include "libslic3r/Utils.hpp"
#include "libslic3r/Technologies.hpp"
#include "libslic3r/Tesselate.hpp"
#include "slic3r/GUI/3DScene.hpp"
#include "slic3r/GUI/BackgroundSlicingProcess.hpp"
#include "slic3r/GUI/GLShader.hpp"
#include "slic3r/GUI/GUI.hpp"
#include "slic3r/GUI/PresetBundle.hpp"
#include "slic3r/GUI/Tab.hpp"
#include "slic3r/GUI/GUI_Preview.hpp"
#if ENABLE_NON_STATIC_CANVAS_MANAGER
#include "slic3r/GUI/GLCanvas3DManager.hpp"
#include "slic3r/GUI/Camera.hpp"
#endif // ENABLE_NON_STATIC_CANVAS_MANAGER

#include "GUI_App.hpp"
#include "GUI_ObjectList.hpp"
#include "GUI_ObjectManipulation.hpp"
#include "Mouse3DController.hpp"
#include "I18N.hpp"

#if ENABLE_RETINA_GL
#include "slic3r/Utils/RetinaHelper.hpp"
#endif

#include <GL/glew.h>

#include <wx/glcanvas.h>
#include <wx/bitmap.h>
#include <wx/dcmemory.h>
#include <wx/image.h>
#include <wx/settings.h>
#include <wx/tooltip.h>
#include <wx/debug.h>
#include <wx/fontutil.h>

// Print now includes tbb, and tbb includes Windows. This breaks compilation of wxWidgets if included before wx.
#include "libslic3r/Print.hpp"
#include "libslic3r/SLAPrint.hpp"

#include "wxExtensions.hpp"

#include <tbb/parallel_for.h>
#include <tbb/spin_mutex.h>

#include <boost/log/trivial.hpp>
#include <boost/algorithm/string/predicate.hpp>

#include <iostream>
#include <float.h>
#include <algorithm>
#include <cmath>
#include "DoubleSlider.hpp"
#if ENABLE_RENDER_STATISTICS
#include <chrono>
#endif // ENABLE_RENDER_STATISTICS

#include <imgui/imgui_internal.h>

static const float TRACKBALLSIZE = 0.8f;

static const float DEFAULT_BG_DARK_COLOR[3] = { 0.478f, 0.478f, 0.478f };
static const float DEFAULT_BG_LIGHT_COLOR[3] = { 0.753f, 0.753f, 0.753f };
static const float ERROR_BG_DARK_COLOR[3] = { 0.478f, 0.192f, 0.039f };
static const float ERROR_BG_LIGHT_COLOR[3] = { 0.753f, 0.192f, 0.039f };
//static const float AXES_COLOR[3][3] = { { 1.0f, 0.0f, 0.0f }, { 0.0f, 1.0f, 0.0f }, { 0.0f, 0.0f, 1.0f } };

// Number of floats
static const size_t MAX_VERTEX_BUFFER_SIZE     = 131072 * 6; // 3.15MB
// Reserve size in number of floats.
static const size_t VERTEX_BUFFER_RESERVE_SIZE = 131072 * 2; // 1.05MB
// Reserve size in number of floats, maximum sum of all preallocated buffers.
static const size_t VERTEX_BUFFER_RESERVE_SIZE_SUM_MAX = 1024 * 1024 * 128 / 4; // 128MB

namespace Slic3r {
namespace GUI {

Size::Size()
    : m_width(0)
    , m_height(0)
{
}

Size::Size(int width, int height, float scale_factor)
    : m_width(width)
    , m_height(height)
    , m_scale_factor(scale_factor)
{
}

int Size::get_width() const
{
    return m_width;
}

void Size::set_width(int width)
{
    m_width = width;
}

int Size::get_height() const
{
    return m_height;
}

void Size::set_height(int height)
{
    m_height = height;
}

int Size::get_scale_factor() const
{
    return m_scale_factor;
}

void Size::set_scale_factor(int scale_factor)
{
    m_scale_factor = scale_factor;
}

GLCanvas3D::LayersEditing::LayersEditing()
    : m_enabled(false)
    , m_z_texture_id(0)
    , m_model_object(nullptr)
    , m_object_max_z(0.f)
    , m_slicing_parameters(nullptr)
    , m_layer_height_profile_modified(false)
    , m_adaptive_quality(0.5f)
    , state(Unknown)
    , band_width(2.0f)
    , strength(0.005f)
    , last_object_id(-1)
    , last_z(0.0f)
    , last_action(LAYER_HEIGHT_EDIT_ACTION_INCREASE)
{
}

GLCanvas3D::LayersEditing::~LayersEditing()
{
    if (m_z_texture_id != 0)
    {
        glsafe(::glDeleteTextures(1, &m_z_texture_id));
        m_z_texture_id = 0;
    }
    delete m_slicing_parameters;
}

const float GLCanvas3D::LayersEditing::THICKNESS_BAR_WIDTH = 70.0f;

bool GLCanvas3D::LayersEditing::init(const std::string& vertex_shader_filename, const std::string& fragment_shader_filename)
{
    if (!m_shader.init(vertex_shader_filename, fragment_shader_filename))
        return false;

    glsafe(::glGenTextures(1, (GLuint*)&m_z_texture_id));
    glsafe(::glBindTexture(GL_TEXTURE_2D, m_z_texture_id));
    glsafe(::glTexParameteri(GL_TEXTURE_2D, GL_TEXTURE_WRAP_S, GL_CLAMP));
    glsafe(::glTexParameteri(GL_TEXTURE_2D, GL_TEXTURE_WRAP_T, GL_CLAMP));
    glsafe(::glTexParameteri(GL_TEXTURE_2D, GL_TEXTURE_MAG_FILTER, GL_LINEAR));
    glsafe(::glTexParameteri(GL_TEXTURE_2D, GL_TEXTURE_MIN_FILTER, GL_LINEAR_MIPMAP_NEAREST));
    glsafe(::glTexParameteri(GL_TEXTURE_2D, GL_TEXTURE_MAX_LEVEL, 1));
    glsafe(::glBindTexture(GL_TEXTURE_2D, 0));

    return true;
}

void GLCanvas3D::LayersEditing::set_config(const DynamicPrintConfig* config)
{ 
    m_config = config;
    delete m_slicing_parameters;
    m_slicing_parameters = nullptr;
    m_layers_texture.valid = false;
}

void GLCanvas3D::LayersEditing::select_object(const Model &model, int object_id)
{
    const ModelObject *model_object_new = (object_id >= 0) ? model.objects[object_id] : nullptr;
    // Maximum height of an object changes when the object gets rotated or scaled.
    // Changing maximum height of an object will invalidate the layer heigth editing profile.
    // m_model_object->raw_bounding_box() is cached, therefore it is cheap even if this method is called frequently.
	float new_max_z = (model_object_new == nullptr) ? 0.f : model_object_new->raw_bounding_box().size().z();
	if (m_model_object != model_object_new || this->last_object_id != object_id || m_object_max_z != new_max_z ||
        (model_object_new != nullptr && m_model_object->id() != model_object_new->id())) {
        m_layer_height_profile.clear();
        m_layer_height_profile_modified = false;
        delete m_slicing_parameters;
        m_slicing_parameters   = nullptr;
        m_layers_texture.valid = false;
        this->last_object_id   = object_id;
        m_model_object         = model_object_new;
        m_object_max_z         = new_max_z;
    }
}

bool GLCanvas3D::LayersEditing::is_allowed() const
{
    return m_shader.is_initialized() && m_shader.get_shader()->shader_program_id > 0 && m_z_texture_id > 0;
}

bool GLCanvas3D::LayersEditing::is_enabled() const
{
    return m_enabled;
}

void GLCanvas3D::LayersEditing::set_enabled(bool enabled)
{
    m_enabled = is_allowed() && enabled;
}

void GLCanvas3D::LayersEditing::render_overlay(const GLCanvas3D& canvas) const
{
    if (!m_enabled)
        return;

    static const ImVec4 ORANGE(1.0f, 0.49f, 0.22f, 1.0f);

    const Size& cnv_size = canvas.get_canvas_size();
    float canvas_w = (float)cnv_size.get_width();
    float canvas_h = (float)cnv_size.get_height();

    ImGuiWrapper& imgui = *wxGetApp().imgui();
    imgui.set_next_window_pos(canvas_w - imgui.get_style_scaling() * THICKNESS_BAR_WIDTH, canvas_h, ImGuiCond_Always, 1.0f, 1.0f);

    imgui.begin(_(L("Variable layer height")), ImGuiWindowFlags_AlwaysAutoResize | ImGuiWindowFlags_NoResize | ImGuiWindowFlags_NoMove | ImGuiWindowFlags_NoCollapse);

    ImGui::PushStyleColor(ImGuiCol_Text, ORANGE);
    imgui.text(_(L("Left mouse button:")));
    ImGui::PopStyleColor();
    ImGui::SameLine();
    imgui.text(_(L("Add detail")));

    ImGui::PushStyleColor(ImGuiCol_Text, ORANGE);
    imgui.text(_(L("Right mouse button:")));
    ImGui::PopStyleColor();
    ImGui::SameLine();
    imgui.text(_(L("Remove detail")));

    ImGui::PushStyleColor(ImGuiCol_Text, ORANGE);
    imgui.text(_(L("Shift + Left mouse button:")));
    ImGui::PopStyleColor();
    ImGui::SameLine();
    imgui.text(_(L("Reset to base")));

    ImGui::PushStyleColor(ImGuiCol_Text, ORANGE);
    imgui.text(_(L("Shift + Right mouse button:")));
    ImGui::PopStyleColor();
    ImGui::SameLine();
    imgui.text(_(L("Smoothing")));

    ImGui::PushStyleColor(ImGuiCol_Text, ORANGE);
    imgui.text(_(L("Mouse wheel:")));
    ImGui::PopStyleColor();
    ImGui::SameLine();
    imgui.text(_(L("Increase/decrease edit area")));
    
    ImGui::Separator();
    if (imgui.button(_(L("Adaptive"))))
        wxPostEvent((wxEvtHandler*)canvas.get_wxglcanvas(), Event<float>(EVT_GLCANVAS_ADAPTIVE_LAYER_HEIGHT_PROFILE, m_adaptive_quality));

    ImGui::SameLine();
    float text_align = ImGui::GetCursorPosX();
    ImGui::AlignTextToFramePadding();
    imgui.text(_(L("Quality / Speed")));
    if (ImGui::IsItemHovered())
    {
        ImGui::BeginTooltip();
        ImGui::TextUnformatted(_(L("Higher print quality versus higher print speed.")).ToUTF8());
        ImGui::EndTooltip();
    }

    ImGui::SameLine();
    float widget_align = ImGui::GetCursorPosX();
    ImGui::PushItemWidth(imgui.get_style_scaling() * 120.0f);
    m_adaptive_quality = clamp(0.0f, 1.f, m_adaptive_quality);
    ImGui::SliderFloat("", &m_adaptive_quality, 0.0f, 1.f, "%.2f");

    ImGui::Separator();
    if (imgui.button(_(L("Smooth"))))
        wxPostEvent((wxEvtHandler*)canvas.get_wxglcanvas(), HeightProfileSmoothEvent(EVT_GLCANVAS_SMOOTH_LAYER_HEIGHT_PROFILE, m_smooth_params));

    ImGui::SameLine();
    ImGui::SetCursorPosX(text_align);
    ImGui::AlignTextToFramePadding();
    imgui.text(_(L("Radius")));
    ImGui::SameLine();
    ImGui::SetCursorPosX(widget_align);
    ImGui::PushItemWidth(imgui.get_style_scaling() * 120.0f);
    int radius = (int)m_smooth_params.radius;
    if (ImGui::SliderInt("##1", &radius, 1, 10))
        m_smooth_params.radius = (unsigned int)radius;

    ImGui::SetCursorPosX(text_align);
    ImGui::AlignTextToFramePadding();
    imgui.text(_(L("Keep min")));
    ImGui::SameLine();
    if (ImGui::GetCursorPosX() < widget_align)  // because of line lenght after localization
        ImGui::SetCursorPosX(widget_align);

    ImGui::PushItemWidth(imgui.get_style_scaling() * 120.0f);
    imgui.checkbox("##2", m_smooth_params.keep_min);

    ImGui::Separator();
    if (imgui.button(_(L("Reset"))))
        wxPostEvent((wxEvtHandler*)canvas.get_wxglcanvas(), SimpleEvent(EVT_GLCANVAS_RESET_LAYER_HEIGHT_PROFILE));

    imgui.end();

    const Rect& bar_rect = get_bar_rect_viewport(canvas);
    render_active_object_annotations(canvas, bar_rect);
    render_profile(bar_rect);
}

float GLCanvas3D::LayersEditing::get_cursor_z_relative(const GLCanvas3D& canvas)
{
    const Vec2d mouse_pos = canvas.get_local_mouse_position();
    const Rect& rect = get_bar_rect_screen(canvas);
    float x = (float)mouse_pos(0);
    float y = (float)mouse_pos(1);
    float t = rect.get_top();
    float b = rect.get_bottom();

    return ((rect.get_left() <= x) && (x <= rect.get_right()) && (t <= y) && (y <= b)) ?
        // Inside the bar.
        (b - y - 1.0f) / (b - t - 1.0f) :
        // Outside the bar.
        -1000.0f;
}

bool GLCanvas3D::LayersEditing::bar_rect_contains(const GLCanvas3D& canvas, float x, float y)
{
    const Rect& rect = get_bar_rect_screen(canvas);
    return (rect.get_left() <= x) && (x <= rect.get_right()) && (rect.get_top() <= y) && (y <= rect.get_bottom());
}

Rect GLCanvas3D::LayersEditing::get_bar_rect_screen(const GLCanvas3D& canvas)
{
    const Size& cnv_size = canvas.get_canvas_size();
    float w = (float)cnv_size.get_width();
    float h = (float)cnv_size.get_height();

    return Rect(w - thickness_bar_width(canvas), 0.0f, w, h);
}

Rect GLCanvas3D::LayersEditing::get_bar_rect_viewport(const GLCanvas3D& canvas)
{
    const Size& cnv_size = canvas.get_canvas_size();
    float half_w = 0.5f * (float)cnv_size.get_width();
    float half_h = 0.5f * (float)cnv_size.get_height();

#if ENABLE_NON_STATIC_CANVAS_MANAGER
    float inv_zoom = (float)wxGetApp().plater()->get_camera().get_inv_zoom();
#else
    float inv_zoom = (float)canvas.get_camera().get_inv_zoom();
#endif // ENABLE_NON_STATIC_CANVAS_MANAGER

    return Rect((half_w - thickness_bar_width(canvas)) * inv_zoom, half_h * inv_zoom, half_w * inv_zoom, -half_h * inv_zoom);
}

bool GLCanvas3D::LayersEditing::is_initialized() const
{
    return m_shader.is_initialized();
}

std::string GLCanvas3D::LayersEditing::get_tooltip(const GLCanvas3D& canvas) const
{
    std::string ret;
    if (m_enabled && (m_layer_height_profile.size() >= 4))
    {
        float z = get_cursor_z_relative(canvas);
        if (z != -1000.0f)
        {
            z *= m_object_max_z;

            float h = 0.0f;
            for (size_t i = m_layer_height_profile.size() - 2; i >= 2; i -= 2)
            {
                float zi = m_layer_height_profile[i];
                float zi_1 = m_layer_height_profile[i - 2];
                if ((zi_1 <= z) && (z <= zi))
                {
                    float dz = zi - zi_1;
                    h = (dz != 0.0f) ? lerp(m_layer_height_profile[i - 1], m_layer_height_profile[i + 1], (z - zi_1) / dz) : m_layer_height_profile[i + 1];
                    break;
                }
            }
            if (h > 0.0f)
                ret = std::to_string(h);
        }
    }
    return ret;
}

void GLCanvas3D::LayersEditing::render_active_object_annotations(const GLCanvas3D& canvas, const Rect& bar_rect) const
{
    m_shader.start_using();

    m_shader.set_uniform("z_to_texture_row", float(m_layers_texture.cells - 1) / (float(m_layers_texture.width) * m_object_max_z));
	m_shader.set_uniform("z_texture_row_to_normalized", 1.0f / (float)m_layers_texture.height);
    m_shader.set_uniform("z_cursor", m_object_max_z * this->get_cursor_z_relative(canvas));
    m_shader.set_uniform("z_cursor_band_width", band_width);
    m_shader.set_uniform("object_max_z", m_object_max_z);

    glsafe(::glPixelStorei(GL_UNPACK_ALIGNMENT, 1));
    glsafe(::glBindTexture(GL_TEXTURE_2D, m_z_texture_id));

    // Render the color bar
    float l = bar_rect.get_left();
    float r = bar_rect.get_right();
    float t = bar_rect.get_top();
    float b = bar_rect.get_bottom();

    ::glBegin(GL_QUADS);
    ::glNormal3f(0.0f, 0.0f, 1.0f);
    ::glTexCoord2f(0.0f, 0.0f); ::glVertex2f(l, b);
    ::glTexCoord2f(1.0f, 0.0f); ::glVertex2f(r, b);
    ::glTexCoord2f(1.0f, 1.0f); ::glVertex2f(r, t);
    ::glTexCoord2f(0.0f, 1.0f); ::glVertex2f(l, t);
    glsafe(::glEnd());
    glsafe(::glBindTexture(GL_TEXTURE_2D, 0));

    m_shader.stop_using();
}

void GLCanvas3D::LayersEditing::render_profile(const Rect& bar_rect) const
{
    //FIXME show some kind of legend.

    if (!m_slicing_parameters)
        return;

    // Make the vertical bar a bit wider so the layer height curve does not touch the edge of the bar region.
    float scale_x = bar_rect.get_width() / (float)(1.12 * m_slicing_parameters->max_layer_height);
    float scale_y = bar_rect.get_height() / m_object_max_z;
    float x = bar_rect.get_left() + (float)m_slicing_parameters->layer_height * scale_x;

    // Baseline
    glsafe(::glColor3f(0.0f, 0.0f, 0.0f));
    ::glBegin(GL_LINE_STRIP);
    ::glVertex2f(x, bar_rect.get_bottom());
    ::glVertex2f(x, bar_rect.get_top());
    glsafe(::glEnd());

    // Curve
    glsafe(::glColor3f(0.0f, 0.0f, 1.0f));
    ::glBegin(GL_LINE_STRIP);
    for (unsigned int i = 0; i < m_layer_height_profile.size(); i += 2)
        ::glVertex2f(bar_rect.get_left() + (float)m_layer_height_profile[i + 1] * scale_x, bar_rect.get_bottom() + (float)m_layer_height_profile[i] * scale_y);
    glsafe(::glEnd());
}

void GLCanvas3D::LayersEditing::render_volumes(const GLCanvas3D& canvas, const GLVolumeCollection &volumes) const
{
    assert(this->is_allowed());
    assert(this->last_object_id != -1);
    GLint shader_id = m_shader.get_shader()->shader_program_id;
    assert(shader_id > 0);

    GLint current_program_id;
    glsafe(::glGetIntegerv(GL_CURRENT_PROGRAM, &current_program_id));
    if (shader_id > 0 && shader_id != current_program_id)
        // The layer editing shader is not yet active. Activate it.
        glsafe(::glUseProgram(shader_id));
    else
        // The layer editing shader was already active.
        current_program_id = -1;

    GLint z_to_texture_row_id               = ::glGetUniformLocation(shader_id, "z_to_texture_row");
    GLint z_texture_row_to_normalized_id    = ::glGetUniformLocation(shader_id, "z_texture_row_to_normalized");
    GLint z_cursor_id                       = ::glGetUniformLocation(shader_id, "z_cursor");
    GLint z_cursor_band_width_id            = ::glGetUniformLocation(shader_id, "z_cursor_band_width");
    GLint world_matrix_id                   = ::glGetUniformLocation(shader_id, "volume_world_matrix");
    GLint object_max_z_id                   = ::glGetUniformLocation(shader_id, "object_max_z");
    glcheck();

    if (z_to_texture_row_id != -1 && z_texture_row_to_normalized_id != -1 && z_cursor_id != -1 && z_cursor_band_width_id != -1 && world_matrix_id != -1) 
    {
        const_cast<LayersEditing*>(this)->generate_layer_height_texture();

        // Uniforms were resolved, go ahead using the layer editing shader.
        glsafe(::glUniform1f(z_to_texture_row_id, GLfloat(m_layers_texture.cells - 1) / (GLfloat(m_layers_texture.width) * GLfloat(m_object_max_z))));
        glsafe(::glUniform1f(z_texture_row_to_normalized_id, GLfloat(1.0f / m_layers_texture.height)));
        glsafe(::glUniform1f(z_cursor_id, GLfloat(m_object_max_z) * GLfloat(this->get_cursor_z_relative(canvas))));
        glsafe(::glUniform1f(z_cursor_band_width_id, GLfloat(this->band_width)));
        // Initialize the layer height texture mapping.
        GLsizei w = (GLsizei)m_layers_texture.width;
        GLsizei h = (GLsizei)m_layers_texture.height;
        GLsizei half_w = w / 2;
        GLsizei half_h = h / 2;
        glsafe(::glPixelStorei(GL_UNPACK_ALIGNMENT, 1));
        glsafe(::glBindTexture(GL_TEXTURE_2D, m_z_texture_id));
        glsafe(::glTexImage2D(GL_TEXTURE_2D, 0, GL_RGBA, w, h, 0, GL_RGBA, GL_UNSIGNED_BYTE, 0));
        glsafe(::glTexImage2D(GL_TEXTURE_2D, 1, GL_RGBA, half_w, half_h, 0, GL_RGBA, GL_UNSIGNED_BYTE, 0));
        glsafe(::glTexSubImage2D(GL_TEXTURE_2D, 0, 0, 0, w, h, GL_RGBA, GL_UNSIGNED_BYTE, m_layers_texture.data.data()));
        glsafe(::glTexSubImage2D(GL_TEXTURE_2D, 1, 0, 0, half_w, half_h, GL_RGBA, GL_UNSIGNED_BYTE, m_layers_texture.data.data() + m_layers_texture.width * m_layers_texture.height * 4));
        for (const GLVolume* glvolume : volumes.volumes) {
            // Render the object using the layer editing shader and texture.
            if (! glvolume->is_active || glvolume->composite_id.object_id != this->last_object_id || glvolume->is_modifier)
                continue;
            if (world_matrix_id != -1)
                glsafe(::glUniformMatrix4fv(world_matrix_id, 1, GL_FALSE, (const GLfloat*)glvolume->world_matrix().cast<float>().data()));
            if (object_max_z_id != -1)
                glsafe(::glUniform1f(object_max_z_id, GLfloat(0)));
            glvolume->render();
        }
        // Revert back to the previous shader.
        glBindTexture(GL_TEXTURE_2D, 0);
        if (current_program_id > 0)
            glsafe(::glUseProgram(current_program_id));
    } 
    else 
    {
        // Something went wrong. Just render the object.
        assert(false);
        for (const GLVolume* glvolume : volumes.volumes) {
            // Render the object using the layer editing shader and texture.
			if (!glvolume->is_active || glvolume->composite_id.object_id != this->last_object_id || glvolume->is_modifier)
				continue;
            glsafe(::glUniformMatrix4fv(world_matrix_id, 1, GL_FALSE, (const GLfloat*)glvolume->world_matrix().cast<float>().data()));
			glvolume->render();
		}
	}
}

void GLCanvas3D::LayersEditing::adjust_layer_height_profile()
{
	this->update_slicing_parameters();
	PrintObject::update_layer_height_profile(*m_model_object, *m_slicing_parameters, m_layer_height_profile);
	Slic3r::adjust_layer_height_profile(*m_slicing_parameters, m_layer_height_profile, this->last_z, this->strength, this->band_width, this->last_action);
	m_layer_height_profile_modified = true;
    m_layers_texture.valid = false;
}

void GLCanvas3D::LayersEditing::reset_layer_height_profile(GLCanvas3D& canvas)
{
	const_cast<ModelObject*>(m_model_object)->layer_height_profile.clear();
    m_layer_height_profile.clear();
    m_layers_texture.valid = false;
    canvas.post_event(SimpleEvent(EVT_GLCANVAS_SCHEDULE_BACKGROUND_PROCESS));
}

void GLCanvas3D::LayersEditing::adaptive_layer_height_profile(GLCanvas3D& canvas, float quality_factor)
{
    this->update_slicing_parameters();
    m_layer_height_profile = layer_height_profile_adaptive(*m_slicing_parameters, *m_model_object, quality_factor);
    const_cast<ModelObject*>(m_model_object)->layer_height_profile = m_layer_height_profile;
    m_layers_texture.valid = false;
    canvas.post_event(SimpleEvent(EVT_GLCANVAS_SCHEDULE_BACKGROUND_PROCESS));
}

void GLCanvas3D::LayersEditing::smooth_layer_height_profile(GLCanvas3D& canvas, const HeightProfileSmoothingParams& smoothing_params)
{
    this->update_slicing_parameters();
    m_layer_height_profile = smooth_height_profile(m_layer_height_profile, *m_slicing_parameters, smoothing_params);
    const_cast<ModelObject*>(m_model_object)->layer_height_profile = m_layer_height_profile;
    m_layers_texture.valid = false;
    canvas.post_event(SimpleEvent(EVT_GLCANVAS_SCHEDULE_BACKGROUND_PROCESS));
}

void GLCanvas3D::LayersEditing::generate_layer_height_texture()
{
	this->update_slicing_parameters();
	// Always try to update the layer height profile.
    bool update = ! m_layers_texture.valid;
    if (PrintObject::update_layer_height_profile(*m_model_object, *m_slicing_parameters, m_layer_height_profile)) {
        // Initialized to the default value.
        m_layer_height_profile_modified = false;
        update = true;
    }
    // Update if the layer height profile was changed, or when the texture is not valid.
    if (! update && ! m_layers_texture.data.empty() && m_layers_texture.cells > 0)
        // Texture is valid, don't update.
        return; 

    if (m_layers_texture.data.empty()) {
        m_layers_texture.width  = 1024;
        m_layers_texture.height = 1024;
        m_layers_texture.levels = 2;
        m_layers_texture.data.assign(m_layers_texture.width * m_layers_texture.height * 5, 0);
    }

    bool level_of_detail_2nd_level = true;
    m_layers_texture.cells = Slic3r::generate_layer_height_texture(
        *m_slicing_parameters, 
        Slic3r::generate_object_layers(*m_slicing_parameters, m_layer_height_profile), 
		m_layers_texture.data.data(), m_layers_texture.height, m_layers_texture.width, level_of_detail_2nd_level);
	m_layers_texture.valid = true;
}

void GLCanvas3D::LayersEditing::accept_changes(GLCanvas3D& canvas)
{
    if (last_object_id >= 0) {
        if (m_layer_height_profile_modified) {
            wxGetApp().plater()->take_snapshot(_(L("Variable layer height - Manual edit")));
            const_cast<ModelObject*>(m_model_object)->layer_height_profile = m_layer_height_profile;
			canvas.post_event(SimpleEvent(EVT_GLCANVAS_SCHEDULE_BACKGROUND_PROCESS));
        }
    }
    m_layer_height_profile_modified = false;
}

void GLCanvas3D::LayersEditing::update_slicing_parameters()
{
	if (m_slicing_parameters == nullptr) {
		m_slicing_parameters = new SlicingParameters();
    	*m_slicing_parameters = PrintObject::slicing_parameters(*m_config, *m_model_object, m_object_max_z);
    }
}

float GLCanvas3D::LayersEditing::thickness_bar_width(const GLCanvas3D &canvas)
{
    return
#if ENABLE_RETINA_GL
        canvas.get_canvas_size().get_scale_factor()
#else
        canvas.get_wxglcanvas()->GetContentScaleFactor()
#endif
         * THICKNESS_BAR_WIDTH;
}


const Point GLCanvas3D::Mouse::Drag::Invalid_2D_Point(INT_MAX, INT_MAX);
const Vec3d GLCanvas3D::Mouse::Drag::Invalid_3D_Point(DBL_MAX, DBL_MAX, DBL_MAX);
const int GLCanvas3D::Mouse::Drag::MoveThresholdPx = 5;

GLCanvas3D::Mouse::Drag::Drag()
    : start_position_2D(Invalid_2D_Point)
    , start_position_3D(Invalid_3D_Point)
    , move_volume_idx(-1)
    , move_requires_threshold(false)
    , move_start_threshold_position_2D(Invalid_2D_Point)
{
}

GLCanvas3D::Mouse::Mouse()
    : dragging(false)
    , position(DBL_MAX, DBL_MAX)
    , scene_position(DBL_MAX, DBL_MAX, DBL_MAX)
    , ignore_left_up(false)
{
}

const unsigned char GLCanvas3D::WarningTexture::Background_Color[3] = { 120, 120, 120 };//{ 9, 91, 134 };
const unsigned char GLCanvas3D::WarningTexture::Opacity = 255;

GLCanvas3D::WarningTexture::WarningTexture()
    : GUI::GLTexture()
    , m_original_width(0)
    , m_original_height(0)
{
}

void GLCanvas3D::WarningTexture::activate(WarningTexture::Warning warning, bool state, const GLCanvas3D& canvas)
{
    auto it = std::find(m_warnings.begin(), m_warnings.end(), warning);

    if (state) {
        if (it != m_warnings.end()) // this warning is already set to be shown
            return;

        m_warnings.push_back(warning);
        std::sort(m_warnings.begin(), m_warnings.end());
    }
    else {
        if (it == m_warnings.end()) // deactivating something that is not active is an easy task
            return;

        m_warnings.erase(it);
        if (m_warnings.empty()) { // nothing remains to be shown
            reset();
            m_msg_text = "";// save information for rescaling
            return;
        }
    }

    // Look at the end of our vector and generate proper texture.
    std::string text;
    bool red_colored = false;
    switch (m_warnings.back()) {
        case ObjectOutside      : text = L("An object outside the print area was detected"); break;
        case ToolpathOutside    : text = L("A toolpath outside the print area was detected"); break;
        case SlaSupportsOutside : text = L("SLA supports outside the print area were detected"); break;
        case SomethingNotShown  : text = L("Some objects are not visible"); break;
        case ObjectClashed: {
            text = L("An object outside the print area was detected\n"
                     "Resolve the current problem to continue slicing");
            red_colored = true;
            break;
        }
    }

    generate(text, canvas, true, red_colored); // GUI::GLTexture::reset() is called at the beginning of generate(...)

    // save information for rescaling
    m_msg_text = text;
    m_is_colored_red = red_colored;
}


#ifdef __WXMSW__
static bool is_font_cleartype(const wxFont &font)
{
    // Native font description: on MSW, it is a version number plus the content of LOGFONT, separated by semicolon.
    wxString font_desc = font.GetNativeFontInfoDesc();
    // Find the quality field.
    wxString sep(";");
    size_t startpos = 0;
    for (size_t i = 0; i < 12; ++ i)
        startpos = font_desc.find(sep, startpos + 1);
    ++ startpos;
    size_t endpos = font_desc.find(sep, startpos);
    int quality = wxAtoi(font_desc(startpos, endpos - startpos));
    return quality == CLEARTYPE_QUALITY;
}

// ClearType produces renders, which are difficult to convert into an alpha blended OpenGL texture.
// Therefore it is better to disable it, though Vojtech found out, that the font returned with ClearType
// disabled is signifcantly thicker than the default ClearType font.
// This function modifies the font provided.
static void msw_disable_cleartype(wxFont &font)
{
    // Native font description: on MSW, it is a version number plus the content of LOGFONT, separated by semicolon.
    wxString font_desc = font.GetNativeFontInfoDesc();
    // Find the quality field.
    wxString sep(";");
    size_t startpos_weight = 0;
    for (size_t i = 0; i < 5; ++ i)
        startpos_weight = font_desc.find(sep, startpos_weight + 1);
    ++ startpos_weight;
    size_t endpos_weight = font_desc.find(sep, startpos_weight);
    // Parse the weight field.
    unsigned int weight = wxAtoi(font_desc(startpos_weight, endpos_weight - startpos_weight));
    size_t startpos = endpos_weight;
    for (size_t i = 0; i < 6; ++ i)
        startpos = font_desc.find(sep, startpos + 1);
    ++ startpos;
    size_t endpos = font_desc.find(sep, startpos);
    int quality = wxAtoi(font_desc(startpos, endpos - startpos));
    if (quality == CLEARTYPE_QUALITY) {
        // Replace the weight with a smaller value to compensate the weight of non ClearType font.
        wxString sweight    = std::to_string(weight * 2 / 4);
        size_t   len_weight = endpos_weight - startpos_weight;
        wxString squality   = std::to_string(ANTIALIASED_QUALITY);
        font_desc.replace(startpos_weight, len_weight, sweight);
        font_desc.replace(startpos + sweight.size() - len_weight, endpos - startpos, squality);
        font.SetNativeFontInfo(font_desc);
        wxString font_desc2 = font.GetNativeFontInfoDesc();
    }
    wxString font_desc2 = font.GetNativeFontInfoDesc();
}
#endif /* __WXMSW__ */

bool GLCanvas3D::WarningTexture::generate(const std::string& msg_utf8, const GLCanvas3D& canvas, bool compress, bool red_colored/* = false*/)
{
    reset();

    if (msg_utf8.empty())
        return false;

    wxString msg = _(msg_utf8);

    wxMemoryDC memDC;

#ifdef __WXMSW__
    // set scaled application normal font as default font 
    wxFont font = wxGetApp().normal_font();
#else
    // select default font
    const float scale = canvas.get_canvas_size().get_scale_factor();
    wxFont font = wxSystemSettings::GetFont(wxSYS_DEFAULT_GUI_FONT).Scale(scale);
#endif

    font.MakeLarger();
    font.MakeBold();
    memDC.SetFont(font);

    // calculates texture size
    wxCoord w, h;
    memDC.GetMultiLineTextExtent(msg, &w, &h);

    m_original_width = (int)w;
    m_original_height = (int)h;
    m_width = (int)next_highest_power_of_2((uint32_t)w);
	m_height = (int)next_highest_power_of_2((uint32_t)h);

    // generates bitmap
    wxBitmap bitmap(m_width, m_height);

    memDC.SelectObject(bitmap);
    memDC.SetBackground(wxBrush(*wxBLACK));
    memDC.Clear();

    // draw message
    memDC.SetTextForeground(*wxRED);
	memDC.DrawLabel(msg, wxRect(0,0, m_original_width, m_original_height), wxALIGN_CENTER);

    memDC.SelectObject(wxNullBitmap);

    // Convert the bitmap into a linear data ready to be loaded into the GPU.
    wxImage image = bitmap.ConvertToImage();

    // prepare buffer
    std::vector<unsigned char> data(4 * m_width * m_height, 0);
    const unsigned char *src = image.GetData();
    for (int h = 0; h < m_height; ++h)
    {
        unsigned char* dst = data.data() + 4 * h * m_width;
        for (int w = 0; w < m_width; ++w)
        {
            *dst++ = 255;
            if (red_colored) {
                *dst++ = 72; // 204
                *dst++ = 65; // 204
            } else {
                *dst++ = 255;
                *dst++ = 255;
            }
			*dst++ = (unsigned char)std::min<int>(255, *src);
            src += 3;
        }
    }

    // sends buffer to gpu
    glsafe(::glPixelStorei(GL_UNPACK_ALIGNMENT, 1));
    glsafe(::glGenTextures(1, &m_id));
    glsafe(::glBindTexture(GL_TEXTURE_2D, (GLuint)m_id));
    if (compress && GLEW_EXT_texture_compression_s3tc)
        glsafe(::glTexImage2D(GL_TEXTURE_2D, 0, GL_COMPRESSED_RGBA_S3TC_DXT5_EXT, (GLsizei)m_width, (GLsizei)m_height, 0, GL_RGBA, GL_UNSIGNED_BYTE, (const void*)data.data()));
    else
        glsafe(::glTexImage2D(GL_TEXTURE_2D, 0, GL_RGBA, (GLsizei)m_width, (GLsizei)m_height, 0, GL_RGBA, GL_UNSIGNED_BYTE, (const void*)data.data()));
    glsafe(::glTexParameteri(GL_TEXTURE_2D, GL_TEXTURE_MAG_FILTER, GL_LINEAR));
    glsafe(::glTexParameteri(GL_TEXTURE_2D, GL_TEXTURE_MIN_FILTER, GL_LINEAR));
    glsafe(::glTexParameteri(GL_TEXTURE_2D, GL_TEXTURE_MAX_LEVEL, 0));
    glsafe(::glBindTexture(GL_TEXTURE_2D, 0));

    return true;
}

void GLCanvas3D::WarningTexture::render(const GLCanvas3D& canvas) const
{
    if (m_warnings.empty())
        return;

    if ((m_id > 0) && (m_original_width > 0) && (m_original_height > 0) && (m_width > 0) && (m_height > 0))
    {
        const Size& cnv_size = canvas.get_canvas_size();
#if ENABLE_NON_STATIC_CANVAS_MANAGER
        float inv_zoom = (float)wxGetApp().plater()->get_camera().get_inv_zoom();
#else
        float inv_zoom = (float)canvas.get_camera().get_inv_zoom();
#endif // ENABLE_NON_STATIC_CANVAS_MANAGER
        float left = (-0.5f * (float)m_original_width) * inv_zoom;
        float top = (-0.5f * (float)cnv_size.get_height() + (float)m_original_height + 2.0f) * inv_zoom;
        float right = left + (float)m_original_width * inv_zoom;
        float bottom = top - (float)m_original_height * inv_zoom;

        float uv_left = 0.0f;
        float uv_top = 0.0f;
        float uv_right = (float)m_original_width / (float)m_width;
        float uv_bottom = (float)m_original_height / (float)m_height;

        GLTexture::Quad_UVs uvs;
        uvs.left_top = { uv_left, uv_top };
        uvs.left_bottom = { uv_left, uv_bottom };
        uvs.right_bottom = { uv_right, uv_bottom };
        uvs.right_top = { uv_right, uv_top };

        GLTexture::render_sub_texture(m_id, left, right, bottom, top, uvs);
    }
}

void GLCanvas3D::WarningTexture::msw_rescale(const GLCanvas3D& canvas)
{
    if (m_msg_text.empty())
        return;

    generate(m_msg_text, canvas, true, m_is_colored_red);
}

const unsigned char GLCanvas3D::LegendTexture::Squares_Border_Color[3] = { 64, 64, 64 };
const unsigned char GLCanvas3D::LegendTexture::Default_Background_Color[3] = { (unsigned char)(DEFAULT_BG_LIGHT_COLOR[0] * 255.0f), (unsigned char)(DEFAULT_BG_LIGHT_COLOR[1] * 255.0f), (unsigned char)(DEFAULT_BG_LIGHT_COLOR[2] * 255.0f) };
const unsigned char GLCanvas3D::LegendTexture::Error_Background_Color[3] = { (unsigned char)(ERROR_BG_LIGHT_COLOR[0] * 255.0f), (unsigned char)(ERROR_BG_LIGHT_COLOR[1] * 255.0f), (unsigned char)(ERROR_BG_LIGHT_COLOR[2] * 255.0f) };
const unsigned char GLCanvas3D::LegendTexture::Opacity = 255;

GLCanvas3D::LegendTexture::LegendTexture()
    : GUI::GLTexture()
    , m_original_width(0)
    , m_original_height(0)
{
}

void GLCanvas3D::LegendTexture::fill_color_print_legend_items(  const GLCanvas3D& canvas,
                                                                const std::vector<float>& colors_in,
                                                                std::vector<float>& colors,
                                                                std::vector<std::string>& cp_legend_items)
{
    std::vector<CustomGCode::Item> custom_gcode_per_print_z = wxGetApp().plater()->model().custom_gcode_per_print_z.gcodes;

    const int extruders_cnt = wxGetApp().extruders_edited_cnt();
    if (extruders_cnt == 1) 
    {
        if (custom_gcode_per_print_z.empty()) {
            cp_legend_items.emplace_back(I18N::translate_utf8(L("Default print color")));
            colors = colors_in;
            return;
        }
        std::vector<std::pair<double, double>> cp_values;
        cp_values.reserve(custom_gcode_per_print_z.size());
        
        std::vector<double> print_zs = canvas.get_current_print_zs(true);
        for (auto custom_code : custom_gcode_per_print_z)
        {
            if (custom_code.gcode != ColorChangeCode)
                continue;
            auto lower_b = std::lower_bound(print_zs.begin(), print_zs.end(), custom_code.print_z - Slic3r::DoubleSlider::epsilon());

            if (lower_b == print_zs.end())
                continue;

            double current_z = *lower_b;
            double previous_z = lower_b == print_zs.begin() ? 0.0 : *(--lower_b);

            // to avoid duplicate values, check adding values
            if (cp_values.empty() ||
                !(cp_values.back().first == previous_z && cp_values.back().second == current_z))
                cp_values.emplace_back(std::pair<double, double>(previous_z, current_z));
        }

        const auto items_cnt = (int)cp_values.size();
        if (items_cnt == 0) // There is no one color change, but there is/are some pause print or custom Gcode
        {
            cp_legend_items.emplace_back(I18N::translate_utf8(L("Default print color")));
            cp_legend_items.emplace_back(I18N::translate_utf8(L("Pause print or custom G-code")));
            colors = colors_in;
            return;
        }

        const int color_cnt = (int)colors_in.size() / 4;
        colors.resize(colors_in.size(), 0.0);
                
        ::memcpy((void*)(colors.data()), (const void*)(colors_in.data() + (color_cnt - 1) * 4), 4 * sizeof(float));
        cp_legend_items.emplace_back(I18N::translate_utf8(L("Pause print or custom G-code")));
        size_t color_pos = 4;

        for (int i = items_cnt; i >= 0; --i, color_pos+=4)
        {
            // update colors for color print item
            ::memcpy((void*)(colors.data() + color_pos), (const void*)(colors_in.data() + i * 4), 4 * sizeof(float));

            // create label for color print item
            std::string id_str = std::to_string(i + 1) + ": ";

            if (i == 0) {
                cp_legend_items.emplace_back(id_str + (boost::format(I18N::translate_utf8(L("up to %.2f mm"))) % cp_values[0].first).str());
                break;
            }
            if (i == items_cnt) {
                cp_legend_items.emplace_back(id_str + (boost::format(I18N::translate_utf8(L("above %.2f mm"))) % cp_values[i - 1].second).str());
                continue;
            }

            cp_legend_items.emplace_back(id_str + (boost::format(I18N::translate_utf8(L("%.2f - %.2f mm"))) % cp_values[i - 1].second % cp_values[i].first).str());
        }
    }
    else
    {
        // colors = colors_in;
        const int color_cnt = (int)colors_in.size() / 4;
        colors.resize(colors_in.size(), 0.0);

        ::memcpy((void*)(colors.data()), (const void*)(colors_in.data()), 4 * extruders_cnt * sizeof(float));
        size_t color_pos = 4 * extruders_cnt;
        size_t color_in_pos = 4 * (color_cnt - 1);
        
        for (unsigned int i = 0; i < (unsigned int)extruders_cnt; ++i)
            cp_legend_items.emplace_back((boost::format(I18N::translate_utf8(L("Extruder %d"))) % (i + 1)).str());

        ::memcpy((void*)(colors.data() + color_pos), (const void*)(colors_in.data() + color_in_pos), 4 * sizeof(float));
        color_pos += 4;
        color_in_pos -= 4;
        cp_legend_items.emplace_back(I18N::translate_utf8(L("Pause print or custom G-code")));

        int cnt = custom_gcode_per_print_z.size();
        int color_change_idx = color_cnt - extruders_cnt;
        for (int i = cnt-1; i >= 0; --i)
            if (custom_gcode_per_print_z[i].gcode == ColorChangeCode) {
                ::memcpy((void*)(colors.data() + color_pos), (const void*)(colors_in.data() + color_in_pos), 4 * sizeof(float));
                color_pos += 4;
                color_in_pos -= 4;

                // create label for color change item
                std::string id_str = std::to_string(color_change_idx--) + ": ";

                cp_legend_items.emplace_back(id_str + (boost::format(I18N::translate_utf8(L("Color change for Extruder %d at %.2f mm"))) % custom_gcode_per_print_z[i].extruder % custom_gcode_per_print_z[i].print_z).str());
            }
    }
}

bool GLCanvas3D::LegendTexture::generate(const GCodePreviewData& preview_data, const std::vector<float>& tool_colors_in, const GLCanvas3D& canvas, bool compress)
{
    reset();

    // collects items to render
    auto title = _(preview_data.get_legend_title());

    std::vector<std::string> cp_legend_items;
    std::vector<float> cp_colors;

    if (preview_data.extrusion.view_type == GCodePreviewData::Extrusion::ColorPrint)
    {
        cp_legend_items.reserve(cp_colors.size());
        fill_color_print_legend_items(canvas, tool_colors_in, cp_colors, cp_legend_items);
    }

    const std::vector<float>& tool_colors = preview_data.extrusion.view_type == GCodePreviewData::Extrusion::ColorPrint ? cp_colors : tool_colors_in;
    const GCodePreviewData::LegendItemsList& items = preview_data.get_legend_items(tool_colors, cp_legend_items);

    unsigned int items_count = (unsigned int)items.size();
    if (items_count == 0)
        // nothing to render, return
        return false;

    wxMemoryDC memDC;
    wxMemoryDC mask_memDC;

    // calculate scaling
    const float scale_gl = canvas.get_canvas_size().get_scale_factor();
#if ENABLE_RETINA_GL
    // For non-visible or non-created window getBackingScaleFactor function return 0.0 value.
    // And using of the zero scale causes a crash, when we trying to draw text to the (0,0) rectangle
    if (scale_gl <= 0.0f)
        return false;
#endif
    const float scale = scale_gl * wxGetApp().em_unit()*0.1; // get scale from em_unit() value, because of get_scale_factor() return 1 
    const int scaled_square = std::floor((float)Px_Square * scale);
    const int scaled_title_offset = Px_Title_Offset * scale;
    const int scaled_text_offset = Px_Text_Offset * scale;
    const int scaled_square_contour = Px_Square_Contour * scale;
    const int scaled_border = Px_Border * scale;

#ifdef __WXMSW__
    // set scaled application normal font as default font 
    wxFont font = wxGetApp().normal_font();

    // Disabling ClearType works, but the font returned is very different (much thicker) from the default.
//    msw_disable_cleartype(font);
//    bool cleartype = is_font_cleartype(font);
#else
    // select default font
    wxFont font = wxSystemSettings::GetFont(wxSYS_DEFAULT_GUI_FONT).Scale(scale_gl);
//    bool cleartype = false;
#endif /* __WXMSW__ */

    memDC.SetFont(font);
    mask_memDC.SetFont(font);

    // calculates texture size
    wxCoord w, h;
    memDC.GetTextExtent(title, &w, &h);
    int title_width = (int)w;
    int title_height = (int)h;

    int max_text_width = 0;
    int max_text_height = 0;
    for (const GCodePreviewData::LegendItem& item : items)
    {
        memDC.GetTextExtent(GUI::from_u8(item.text), &w, &h);
        max_text_width = std::max(max_text_width, (int)w);
        max_text_height = std::max(max_text_height, (int)h);
    }

    m_original_width = std::max(2 * scaled_border + title_width, 2 * (scaled_border + scaled_square_contour) + scaled_square + scaled_text_offset + max_text_width);
    m_original_height = 2 * (scaled_border + scaled_square_contour) + title_height + scaled_title_offset + items_count * scaled_square;
    if (items_count > 1)
        m_original_height += (items_count - 1) * scaled_square_contour;

    m_width = (int)next_highest_power_of_2((uint32_t)m_original_width);
    m_height = (int)next_highest_power_of_2((uint32_t)m_original_height);

    // generates bitmap
    wxBitmap bitmap(m_width, m_height);
    wxBitmap mask(m_width, m_height);

    memDC.SelectObject(bitmap);
    mask_memDC.SelectObject(mask);

    memDC.SetBackground(wxBrush(*wxBLACK));
    mask_memDC.SetBackground(wxBrush(*wxBLACK));

    memDC.Clear();
    mask_memDC.Clear();

    // draw title
    memDC.SetTextForeground(*wxWHITE);
	mask_memDC.SetTextForeground(*wxRED);

    int title_x = scaled_border;
    int title_y = scaled_border;
    memDC.DrawText(title, title_x, title_y);
    mask_memDC.DrawText(title, title_x, title_y);

    // draw icons contours as background
    int squares_contour_x = scaled_border;
    int squares_contour_y = scaled_border + title_height + scaled_title_offset;
    int squares_contour_width = scaled_square + 2 * scaled_square_contour;
    int squares_contour_height = items_count * scaled_square + 2 * scaled_square_contour;
    if (items_count > 1)
        squares_contour_height += (items_count - 1) * scaled_square_contour;

    wxColour color(Squares_Border_Color[0], Squares_Border_Color[1], Squares_Border_Color[2]);
    wxPen pen(color);
    wxBrush brush(color);
    memDC.SetPen(pen);
    memDC.SetBrush(brush);
    memDC.DrawRectangle(wxRect(squares_contour_x, squares_contour_y, squares_contour_width, squares_contour_height));

    // draw items (colored icon + text)
    int icon_x = squares_contour_x + scaled_square_contour;
    int icon_x_inner = icon_x + 1;
    int icon_y = squares_contour_y + scaled_square_contour;
    int icon_y_step = scaled_square + scaled_square_contour;

    int text_x = icon_x + scaled_square + scaled_text_offset;
    int text_y_offset = (scaled_square - max_text_height) / 2;

    int px_inner_square = scaled_square - 2;

    for (const GCodePreviewData::LegendItem& item : items)
    {
        // draw darker icon perimeter
        const std::vector<unsigned char>& item_color_bytes = item.color.as_bytes();
        wxImage::HSVValue dark_hsv = wxImage::RGBtoHSV(wxImage::RGBValue(item_color_bytes[0], item_color_bytes[1], item_color_bytes[2]));
        dark_hsv.value *= 0.75;
        wxImage::RGBValue dark_rgb = wxImage::HSVtoRGB(dark_hsv);
        color.Set(dark_rgb.red, dark_rgb.green, dark_rgb.blue, item_color_bytes[3]);
        pen.SetColour(color);
        brush.SetColour(color);
        memDC.SetPen(pen);
        memDC.SetBrush(brush);
        memDC.DrawRectangle(wxRect(icon_x, icon_y, scaled_square, scaled_square));

        // draw icon interior
        color.Set(item_color_bytes[0], item_color_bytes[1], item_color_bytes[2], item_color_bytes[3]);
        pen.SetColour(color);
        brush.SetColour(color);
        memDC.SetPen(pen);
        memDC.SetBrush(brush);
        memDC.DrawRectangle(wxRect(icon_x_inner, icon_y + 1, px_inner_square, px_inner_square));

        // draw text
        mask_memDC.DrawText(GUI::from_u8(item.text), text_x, icon_y + text_y_offset);

        // update y
        icon_y += icon_y_step;
    }

    memDC.SelectObject(wxNullBitmap);
    mask_memDC.SelectObject(wxNullBitmap);

    // Convert the bitmap into a linear data ready to be loaded into the GPU.
    wxImage image = bitmap.ConvertToImage();
    wxImage mask_image = mask.ConvertToImage();

    // prepare buffer
    std::vector<unsigned char> data(4 * m_width * m_height, 0);
	const unsigned char *src_image = image.GetData();
    const unsigned char *src_mask  = mask_image.GetData();
	for (int h = 0; h < m_height; ++h)
    {
        int hh = h * m_width;
        unsigned char* px_ptr = data.data() + 4 * hh;
        for (int w = 0; w < m_width; ++w)
        {
			if (w >= squares_contour_x && w < squares_contour_x + squares_contour_width &&
				h >= squares_contour_y && h < squares_contour_y + squares_contour_height) {
				// Color palette, use the color verbatim.
				*px_ptr++ = *src_image++;
				*px_ptr++ = *src_image++;
				*px_ptr++ = *src_image++;
				*px_ptr++ = 255;
			} else {
				// Text or background
				unsigned char alpha = *src_mask;
				// Compensate the white color for the 50% opacity reduction at the character edges.
                //unsigned char color = (unsigned char)floor(alpha * 255.f / (128.f + 0.5f * alpha));
                unsigned char color = alpha;
				*px_ptr++ = color;
				*px_ptr++ = color; // *src_mask ++;
				*px_ptr++ = color; // *src_mask ++;
				*px_ptr++ = 128 + (alpha / 2); // (alpha > 0) ? 255 : 128;
				src_image += 3;
			}
            src_mask += 3;
        }
    }

    // sends buffer to gpu
    glsafe(::glPixelStorei(GL_UNPACK_ALIGNMENT, 1));
    glsafe(::glGenTextures(1, &m_id));
    glsafe(::glBindTexture(GL_TEXTURE_2D, (GLuint)m_id));
    if (compress && GLEW_EXT_texture_compression_s3tc)
        glsafe(::glTexImage2D(GL_TEXTURE_2D, 0, GL_COMPRESSED_RGBA_S3TC_DXT5_EXT, (GLsizei)m_width, (GLsizei)m_height, 0, GL_RGBA, GL_UNSIGNED_BYTE, (const void*)data.data()));
    else
        glsafe(::glTexImage2D(GL_TEXTURE_2D, 0, GL_RGBA, (GLsizei)m_width, (GLsizei)m_height, 0, GL_RGBA, GL_UNSIGNED_BYTE, (const void*)data.data()));
    glsafe(::glTexParameteri(GL_TEXTURE_2D, GL_TEXTURE_MAG_FILTER, GL_LINEAR));
    glsafe(::glTexParameteri(GL_TEXTURE_2D, GL_TEXTURE_MIN_FILTER, GL_LINEAR));
    glsafe(::glTexParameteri(GL_TEXTURE_2D, GL_TEXTURE_MAX_LEVEL, 0));
    glsafe(::glBindTexture(GL_TEXTURE_2D, 0));

    return true;
}

void GLCanvas3D::LegendTexture::render(const GLCanvas3D& canvas) const
{
    if ((m_id > 0) && (m_original_width > 0) && (m_original_height > 0) && (m_width > 0) && (m_height > 0))
    {
        const Size& cnv_size = canvas.get_canvas_size();
#if ENABLE_NON_STATIC_CANVAS_MANAGER
        float inv_zoom = (float)wxGetApp().plater()->get_camera().get_inv_zoom();
#else
        float inv_zoom = (float)canvas.get_camera().get_inv_zoom();
#endif // ENABLE_NON_STATIC_CANVAS_MANAGER
        float left = (-0.5f * (float)cnv_size.get_width()) * inv_zoom;
        float top = (0.5f * (float)cnv_size.get_height()) * inv_zoom;
        float right = left + (float)m_original_width * inv_zoom;
        float bottom = top - (float)m_original_height * inv_zoom;

        float uv_left = 0.0f;
        float uv_top = 0.0f;
        float uv_right = (float)m_original_width / (float)m_width;
        float uv_bottom = (float)m_original_height / (float)m_height;

        GLTexture::Quad_UVs uvs;
        uvs.left_top = { uv_left, uv_top };
        uvs.left_bottom = { uv_left, uv_bottom };
        uvs.right_bottom = { uv_right, uv_bottom };
        uvs.right_top = { uv_right, uv_top };

        GLTexture::render_sub_texture(m_id, left, right, bottom, top, uvs);
    }
}

void GLCanvas3D::Labels::render(const std::vector<const ModelInstance*>& sorted_instances) const
{
    if (!m_enabled || !is_shown())
        return;

#if ENABLE_NON_STATIC_CANVAS_MANAGER
    const Camera& camera = wxGetApp().plater()->get_camera();
#else
    const Camera& camera = m_canvas.get_camera();
#endif // ENABLE_NON_STATIC_CANVAS_MANAGER
    const Model* model = m_canvas.get_model();
    if (model == nullptr)
        return;

    Transform3d world_to_eye = camera.get_view_matrix();
    Transform3d world_to_screen = camera.get_projection_matrix() * world_to_eye;
    const std::array<int, 4>& viewport = camera.get_viewport();

    struct Owner
    {
        int obj_idx;
        int inst_idx;
        size_t model_instance_id;
        BoundingBoxf3 world_box;
        double eye_center_z;
        std::string title;
        std::string label;
        std::string print_order;
        bool selected;
    };

    // collect owners world bounding boxes and data from volumes
    std::vector<Owner> owners;
    const GLVolumeCollection& volumes = m_canvas.get_volumes();
    for (const GLVolume* volume : volumes.volumes) {
        int obj_idx = volume->object_idx();
        if (0 <= obj_idx && obj_idx < (int)model->objects.size()) {
            int inst_idx = volume->instance_idx();
            std::vector<Owner>::iterator it = std::find_if(owners.begin(), owners.end(), [obj_idx, inst_idx](const Owner& owner) {
                return (owner.obj_idx == obj_idx) && (owner.inst_idx == inst_idx);
                });
            if (it != owners.end()) {
                it->world_box.merge(volume->transformed_bounding_box());
                it->selected &= volume->selected;
            } else {
                const ModelObject* model_object = model->objects[obj_idx];
                Owner owner;
                owner.obj_idx = obj_idx;
                owner.inst_idx = inst_idx;
                owner.model_instance_id = model_object->instances[inst_idx]->id().id;
                owner.world_box = volume->transformed_bounding_box();
                owner.title = "object" + std::to_string(obj_idx) + "_inst##" + std::to_string(inst_idx);
                owner.label = model_object->name;
                if (model_object->instances.size() > 1)
                    owner.label += " (" + std::to_string(inst_idx + 1) + ")";
                owner.selected = volume->selected;
                owners.push_back(owner);
            }
        }
    }

    // updates print order strings
    if (sorted_instances.size() > 1) {
        for (int i = 0; i < sorted_instances.size(); ++i) {
            size_t id = sorted_instances[i]->id().id;
            std::vector<Owner>::iterator it = std::find_if(owners.begin(), owners.end(), [id](const Owner& owner) {
                return owner.model_instance_id == id;
                });
            if (it != owners.end())
                it->print_order = std::string((_(L("Seq."))).ToUTF8()) + "#: " + std::to_string(i + 1);
        }
    }

    // calculate eye bounding boxes center zs
    for (Owner& owner : owners) {
        owner.eye_center_z = (world_to_eye * owner.world_box.center())(2);
    }

    // sort owners by center eye zs and selection
    std::sort(owners.begin(), owners.end(), [](const Owner& owner1, const Owner& owner2) {
        if (!owner1.selected && owner2.selected)
            return true;
        else if (owner1.selected && !owner2.selected)
            return false;
        else
            return (owner1.eye_center_z < owner2.eye_center_z);
        });

    ImGuiWrapper& imgui = *wxGetApp().imgui();

    // render info windows
    for (const Owner& owner : owners) {
        Vec3d screen_box_center = world_to_screen * owner.world_box.center();
        float x = 0.0f;
        float y = 0.0f;
        if (camera.get_type() == Camera::Perspective) {
            x = (0.5f + 0.001f * 0.5f * (float)screen_box_center(0)) * viewport[2];
            y = (0.5f - 0.001f * 0.5f * (float)screen_box_center(1)) * viewport[3];
        } else {
            x = (0.5f + 0.5f * (float)screen_box_center(0)) * viewport[2];
            y = (0.5f - 0.5f * (float)screen_box_center(1)) * viewport[3];
        }

        if (x < 0.0f || viewport[2] < x || y < 0.0f || viewport[3] < y)
            continue;

        ImGui::PushStyleVar(ImGuiStyleVar_WindowBorderSize, owner.selected ? 3.0f : 1.5f);
        ImGui::PushStyleVar(ImGuiStyleVar_WindowRounding, 0.0f);
        ImGui::PushStyleColor(ImGuiCol_Border, owner.selected ? ImVec4(0.757f, 0.404f, 0.216f, 1.0f) : ImVec4(0.75f, 0.75f, 0.75f, 1.0f));
        imgui.set_next_window_pos(x, y, ImGuiCond_Always, 0.5f, 0.5f);
        imgui.begin(owner.title, ImGuiWindowFlags_NoMouseInputs | ImGuiWindowFlags_AlwaysAutoResize | ImGuiWindowFlags_NoDecoration | ImGuiWindowFlags_NoMove);
        ImGui::BringWindowToDisplayFront(ImGui::GetCurrentWindow());
        float win_w = ImGui::GetWindowWidth();
        float label_len = imgui.calc_text_size(owner.label).x;
        ImGui::SetCursorPosX(0.5f * (win_w - label_len));
        ImGui::AlignTextToFramePadding();
        imgui.text(owner.label);

        if (!owner.print_order.empty())
        {
            ImGui::Separator();
            float po_len = imgui.calc_text_size(owner.print_order).x;
            ImGui::SetCursorPosX(0.5f * (win_w - po_len));
            ImGui::AlignTextToFramePadding();
            imgui.text(owner.print_order);
        }

        // force re-render while the windows gets to its final size (it takes several frames)
        if (ImGui::GetWindowContentRegionWidth() + 2.0f * ImGui::GetStyle().WindowPadding.x != ImGui::CalcWindowExpectedSize(ImGui::GetCurrentWindow()).x)
            m_canvas.request_extra_frame();

        imgui.end();
        ImGui::PopStyleColor();
        ImGui::PopStyleVar(2);
    }
}

wxDEFINE_EVENT(EVT_GLCANVAS_SCHEDULE_BACKGROUND_PROCESS, SimpleEvent);
wxDEFINE_EVENT(EVT_GLCANVAS_OBJECT_SELECT, SimpleEvent);
wxDEFINE_EVENT(EVT_GLCANVAS_RIGHT_CLICK, RBtnEvent);
wxDEFINE_EVENT(EVT_GLCANVAS_REMOVE_OBJECT, SimpleEvent);
wxDEFINE_EVENT(EVT_GLCANVAS_ARRANGE, SimpleEvent);
wxDEFINE_EVENT(EVT_GLCANVAS_SELECT_ALL, SimpleEvent);
wxDEFINE_EVENT(EVT_GLCANVAS_QUESTION_MARK, SimpleEvent);
wxDEFINE_EVENT(EVT_GLCANVAS_INCREASE_INSTANCES, Event<int>);
wxDEFINE_EVENT(EVT_GLCANVAS_INSTANCE_MOVED, SimpleEvent);
wxDEFINE_EVENT(EVT_GLCANVAS_INSTANCE_ROTATED, SimpleEvent);
wxDEFINE_EVENT(EVT_GLCANVAS_INSTANCE_SCALED, SimpleEvent);
wxDEFINE_EVENT(EVT_GLCANVAS_FORCE_UPDATE, SimpleEvent);
wxDEFINE_EVENT(EVT_GLCANVAS_WIPETOWER_MOVED, Vec3dEvent);
wxDEFINE_EVENT(EVT_GLCANVAS_WIPETOWER_ROTATED, Vec3dEvent);
wxDEFINE_EVENT(EVT_GLCANVAS_ENABLE_ACTION_BUTTONS, Event<bool>);
wxDEFINE_EVENT(EVT_GLCANVAS_UPDATE_GEOMETRY, Vec3dsEvent<2>);
wxDEFINE_EVENT(EVT_GLCANVAS_MOUSE_DRAGGING_FINISHED, SimpleEvent);
wxDEFINE_EVENT(EVT_GLCANVAS_UPDATE_BED_SHAPE, SimpleEvent);
wxDEFINE_EVENT(EVT_GLCANVAS_TAB, SimpleEvent);
wxDEFINE_EVENT(EVT_GLCANVAS_RESETGIZMOS, SimpleEvent);
wxDEFINE_EVENT(EVT_GLCANVAS_MOVE_DOUBLE_SLIDER, wxKeyEvent);
wxDEFINE_EVENT(EVT_GLCANVAS_EDIT_COLOR_CHANGE, wxKeyEvent);
wxDEFINE_EVENT(EVT_GLCANVAS_UNDO, SimpleEvent);
wxDEFINE_EVENT(EVT_GLCANVAS_REDO, SimpleEvent);
wxDEFINE_EVENT(EVT_GLCANVAS_RESET_LAYER_HEIGHT_PROFILE, SimpleEvent);
wxDEFINE_EVENT(EVT_GLCANVAS_ADAPTIVE_LAYER_HEIGHT_PROFILE, Event<float>);
wxDEFINE_EVENT(EVT_GLCANVAS_SMOOTH_LAYER_HEIGHT_PROFILE, HeightProfileSmoothEvent);
wxDEFINE_EVENT(EVT_GLCANVAS_RELOAD_FROM_DISK, SimpleEvent);

#if ENABLE_THUMBNAIL_GENERATOR
const double GLCanvas3D::DefaultCameraZoomToBoxMarginFactor = 1.25;
#endif // ENABLE_THUMBNAIL_GENERATOR

#if ENABLE_NON_STATIC_CANVAS_MANAGER
GLCanvas3D::GLCanvas3D(wxGLCanvas* canvas)
#else
GLCanvas3D::GLCanvas3D(wxGLCanvas* canvas, Bed3D& bed, Camera& camera, GLToolbar& view_toolbar)
#endif // ENABLE_NON_STATIC_CANVAS_MANAGER
    : m_canvas(canvas)
    , m_context(nullptr)
#if ENABLE_RETINA_GL
    , m_retina_helper(nullptr)
#endif
    , m_in_render(false)
#if !ENABLE_NON_STATIC_CANVAS_MANAGER
    , m_bed(bed)
    , m_camera(camera)
    , m_view_toolbar(view_toolbar)
#endif // !ENABLE_NON_STATIC_CANVAS_MANAGER
    , m_main_toolbar(GLToolbar::Normal, "Top")
    , m_undoredo_toolbar(GLToolbar::Normal, "Top")
    , m_gizmos(*this)
    , m_use_clipping_planes(false)
    , m_sidebar_field("")
    , m_extra_frame_requested(false)
    , m_config(nullptr)
    , m_process(nullptr)
    , m_model(nullptr)
    , m_dirty(true)
    , m_initialized(false)
    , m_apply_zoom_to_volumes_filter(false)
    , m_legend_texture_enabled(false)
    , m_picking_enabled(false)
    , m_moving_enabled(false)
    , m_dynamic_background_enabled(false)
    , m_multisample_allowed(false)
    , m_moving(false)
    , m_tab_down(false)
    , m_cursor_type(Standard)
    , m_color_by("volume")
    , m_reload_delayed(false)
#if ENABLE_RENDER_PICKING_PASS
    , m_show_picking_texture(false)
#endif // ENABLE_RENDER_PICKING_PASS
    , m_render_sla_auxiliaries(true)
    , m_labels(*this)
{
    if (m_canvas != nullptr) {
        m_timer.SetOwner(m_canvas);
#if ENABLE_RETINA_GL
        m_retina_helper.reset(new RetinaHelper(canvas));
#if !ENABLE_NON_STATIC_CANVAS_MANAGER
        // set default view_toolbar icons size equal to GLGizmosManager::Default_Icons_Size
        m_view_toolbar.set_icons_size(GLGizmosManager::Default_Icons_Size);
#endif // !ENABLE_NON_STATIC_CANVAS_MANAGER
#endif // ENABLE_RETINA_GL
    }

    m_selection.set_volumes(&m_volumes.volumes);
}

GLCanvas3D::~GLCanvas3D()
{
    reset_volumes();
}

void GLCanvas3D::post_event(wxEvent &&event)
{
    event.SetEventObject(m_canvas);
    wxPostEvent(m_canvas, event);
}

bool GLCanvas3D::init()
{
    if (m_initialized)
        return true;

    if ((m_canvas == nullptr) || (m_context == nullptr))
        return false;

    glsafe(::glClearColor(1.0f, 1.0f, 1.0f, 1.0f));
    glsafe(::glClearDepth(1.0f));

    glsafe(::glDepthFunc(GL_LESS));

    glsafe(::glEnable(GL_DEPTH_TEST));
    glsafe(::glEnable(GL_CULL_FACE));
    glsafe(::glEnable(GL_BLEND));
    glsafe(::glBlendFunc(GL_SRC_ALPHA, GL_ONE_MINUS_SRC_ALPHA));

    // Set antialiasing / multisampling
    glsafe(::glDisable(GL_LINE_SMOOTH));
    glsafe(::glDisable(GL_POLYGON_SMOOTH));

    // ambient lighting
    GLfloat ambient[4] = { 0.3f, 0.3f, 0.3f, 1.0f };
    glsafe(::glLightModelfv(GL_LIGHT_MODEL_AMBIENT, ambient));

    glsafe(::glEnable(GL_LIGHT0));
    glsafe(::glEnable(GL_LIGHT1));

    // light from camera
    GLfloat specular_cam[4] = { 0.3f, 0.3f, 0.3f, 1.0f };
    glsafe(::glLightfv(GL_LIGHT1, GL_SPECULAR, specular_cam));
    GLfloat diffuse_cam[4] = { 0.2f, 0.2f, 0.2f, 1.0f };
    glsafe(::glLightfv(GL_LIGHT1, GL_DIFFUSE, diffuse_cam));

    // light from above
    GLfloat specular_top[4] = { 0.2f, 0.2f, 0.2f, 1.0f };
    glsafe(::glLightfv(GL_LIGHT0, GL_SPECULAR, specular_top));
    GLfloat diffuse_top[4] = { 0.5f, 0.5f, 0.5f, 1.0f };
    glsafe(::glLightfv(GL_LIGHT0, GL_DIFFUSE, diffuse_top));

    // Enables Smooth Color Shading; try GL_FLAT for (lack of) fun.
    glsafe(::glShadeModel(GL_SMOOTH));

    // A handy trick -- have surface material mirror the color.
    glsafe(::glColorMaterial(GL_FRONT_AND_BACK, GL_AMBIENT_AND_DIFFUSE));
    glsafe(::glEnable(GL_COLOR_MATERIAL));

    if (m_multisample_allowed)
        glsafe(::glEnable(GL_MULTISAMPLE));

    if (!m_shader.init("gouraud.vs", "gouraud.fs"))
    {
        std::cout << "Unable to initialize gouraud shader: please, check that the files gouraud.vs and gouraud.fs are available" << std::endl;
        return false;
    }

    if (m_main_toolbar.is_enabled() && !m_layers_editing.init("variable_layer_height.vs", "variable_layer_height.fs"))
    {
        std::cout << "Unable to initialize variable_layer_height shader: please, check that the files variable_layer_height.vs and variable_layer_height.fs are available" << std::endl;
        return false;
    }

    // on linux the gl context is not valid until the canvas is not shown on screen
    // we defer the geometry finalization of volumes until the first call to render()
    m_volumes.finalize_geometry(true);

    if (m_gizmos.is_enabled() && !m_gizmos.init())
        std::cout << "Unable to initialize gizmos: please, check that all the required textures are available" << std::endl;

    if (!_init_toolbars())
        return false;

    if (m_selection.is_enabled() && !m_selection.init())
        return false;

    m_initialized = true;

    return true;
}

void GLCanvas3D::set_as_dirty()
{
    m_dirty = true;
}

unsigned int GLCanvas3D::get_volumes_count() const
{
    return (unsigned int)m_volumes.volumes.size();
}

void GLCanvas3D::reset_volumes()
{
    if (!m_initialized)
        return;

#if ENABLE_NON_STATIC_CANVAS_MANAGER
    if (m_volumes.empty())
        return;

    _set_current();

    m_selection.clear();
    m_volumes.clear();
    m_dirty = true;

    _set_warning_texture(WarningTexture::ObjectOutside, false);
#else
    _set_current();

    if (!m_volumes.empty())
    {
        m_selection.clear();
        m_volumes.clear();
        m_dirty = true;
    }

    _set_warning_texture(WarningTexture::ObjectOutside, false);
#endif // ENABLE_NON_STATIC_CANVAS_MANAGER
}

int GLCanvas3D::check_volumes_outside_state() const
{
    ModelInstance::EPrintVolumeState state;
    m_volumes.check_outside_state(m_config, &state);
    return (int)state;
}

void GLCanvas3D::toggle_sla_auxiliaries_visibility(bool visible, const ModelObject* mo, int instance_idx)
{
    m_render_sla_auxiliaries = visible;

    for (GLVolume* vol : m_volumes.volumes) {
        if ((mo == nullptr || m_model->objects[vol->composite_id.object_id] == mo)
        && (instance_idx == -1 || vol->composite_id.instance_id == instance_idx)
        && vol->composite_id.volume_id < 0)
            vol->is_active = visible;
    }
}

void GLCanvas3D::toggle_model_objects_visibility(bool visible, const ModelObject* mo, int instance_idx)
{
    for (GLVolume* vol : m_volumes.volumes) {
        if ((mo == nullptr || m_model->objects[vol->composite_id.object_id] == mo)
        && (instance_idx == -1 || vol->composite_id.instance_id == instance_idx)) {
            vol->is_active = visible;
            vol->force_native_color = (instance_idx != -1);
        }
    }
    if (visible && !mo)
        toggle_sla_auxiliaries_visibility(true, mo, instance_idx);

    if (!mo && !visible && !m_model->objects.empty() && (m_model->objects.size() > 1 || m_model->objects.front()->instances.size() > 1))
        _set_warning_texture(WarningTexture::SomethingNotShown, true);

    if (!mo && visible)
        _set_warning_texture(WarningTexture::SomethingNotShown, false);
}

void GLCanvas3D::update_instance_printable_state_for_object(const size_t obj_idx)
{
    ModelObject* model_object = m_model->objects[obj_idx];
    for (int inst_idx = 0; inst_idx < (int)model_object->instances.size(); ++inst_idx)
    {
        ModelInstance* instance = model_object->instances[inst_idx];

        for (GLVolume* volume : m_volumes.volumes)
        {
            if ((volume->object_idx() == (int)obj_idx) && (volume->instance_idx() == inst_idx))
                volume->printable = instance->printable;
        }
    }
}

void GLCanvas3D::update_instance_printable_state_for_objects(std::vector<size_t>& object_idxs)
{
    for (size_t obj_idx : object_idxs)
        update_instance_printable_state_for_object(obj_idx);
}

void GLCanvas3D::set_config(const DynamicPrintConfig* config)
{
    m_config = config;
    m_layers_editing.set_config(config);
}

void GLCanvas3D::set_process(BackgroundSlicingProcess *process)
{
    m_process = process;
}

void GLCanvas3D::set_model(Model* model)
{
    m_model = model;
    m_selection.set_model(m_model);
}

void GLCanvas3D::bed_shape_changed()
{
    refresh_camera_scene_box();
#if ENABLE_NON_STATIC_CANVAS_MANAGER
    wxGetApp().plater()->get_camera().requires_zoom_to_bed = true;
#else
    m_camera.requires_zoom_to_bed = true;
#endif // ENABLE_NON_STATIC_CANVAS_MANAGER
    m_dirty = true;
}

void GLCanvas3D::set_color_by(const std::string& value)
{
    m_color_by = value;
}

#if ENABLE_NON_STATIC_CANVAS_MANAGER
void GLCanvas3D::refresh_camera_scene_box()
{
    wxGetApp().plater()->get_camera().set_scene_box(scene_bounding_box());
}
#endif // ENABLE_NON_STATIC_CANVAS_MANAGER

BoundingBoxf3 GLCanvas3D::volumes_bounding_box() const
{
    BoundingBoxf3 bb;
    for (const GLVolume* volume : m_volumes.volumes)
    {
        if (!m_apply_zoom_to_volumes_filter || ((volume != nullptr) && volume->zoom_to_volumes))
            bb.merge(volume->transformed_bounding_box());
    }
    return bb;
}

BoundingBoxf3 GLCanvas3D::scene_bounding_box() const
{
    BoundingBoxf3 bb = volumes_bounding_box();
#if ENABLE_NON_STATIC_CANVAS_MANAGER
    bb.merge(wxGetApp().plater()->get_bed().get_bounding_box(true));
#else
    bb.merge(m_bed.get_bounding_box(true));
#endif // ENABLE_NON_STATIC_CANVAS_MANAGER

    if (m_config != nullptr)
    {
        double h = m_config->opt_float("max_print_height");
        bb.min(2) = std::min(bb.min(2), -h);
        bb.max(2) = std::max(bb.max(2), h);
    }

    return bb;
}

bool GLCanvas3D::is_layers_editing_enabled() const
{
    return m_layers_editing.is_enabled();
}

bool GLCanvas3D::is_layers_editing_allowed() const
{
    return m_layers_editing.is_allowed();
}

void GLCanvas3D::reset_layer_height_profile()
{
    wxGetApp().plater()->take_snapshot(_(L("Variable layer height - Reset")));
    m_layers_editing.reset_layer_height_profile(*this);
    m_layers_editing.state = LayersEditing::Completed;
    m_dirty = true;
}

void GLCanvas3D::adaptive_layer_height_profile(float quality_factor)
{
    wxGetApp().plater()->take_snapshot(_(L("Variable layer height - Adaptive")));
    m_layers_editing.adaptive_layer_height_profile(*this, quality_factor);
    m_layers_editing.state = LayersEditing::Completed;
    m_dirty = true;
}

void GLCanvas3D::smooth_layer_height_profile(const HeightProfileSmoothingParams& smoothing_params)
{
    wxGetApp().plater()->take_snapshot(_(L("Variable layer height - Smooth all")));
    m_layers_editing.smooth_layer_height_profile(*this, smoothing_params);
    m_layers_editing.state = LayersEditing::Completed;
    m_dirty = true;
}

bool GLCanvas3D::is_reload_delayed() const
{
    return m_reload_delayed;
}

void GLCanvas3D::enable_layers_editing(bool enable)
{
    m_layers_editing.set_enabled(enable);
    const Selection::IndicesList& idxs = m_selection.get_volume_idxs();
    for (unsigned int idx : idxs)
    {
        GLVolume* v = m_volumes.volumes[idx];
        if (v->is_modifier)
            v->force_transparent = enable;
    }

    set_as_dirty();
}

void GLCanvas3D::enable_legend_texture(bool enable)
{
    m_legend_texture_enabled = enable;
}

void GLCanvas3D::enable_picking(bool enable)
{
    m_picking_enabled = enable;
    m_selection.set_mode(Selection::Instance);
}

void GLCanvas3D::enable_moving(bool enable)
{
    m_moving_enabled = enable;
}

void GLCanvas3D::enable_gizmos(bool enable)
{
    m_gizmos.set_enabled(enable);
}

void GLCanvas3D::enable_selection(bool enable)
{
    m_selection.set_enabled(enable);
}

void GLCanvas3D::enable_main_toolbar(bool enable)
{
    m_main_toolbar.set_enabled(enable);
}

void GLCanvas3D::enable_undoredo_toolbar(bool enable)
{
    m_undoredo_toolbar.set_enabled(enable);
}

void GLCanvas3D::enable_dynamic_background(bool enable)
{
    m_dynamic_background_enabled = enable;
}

void GLCanvas3D::allow_multisample(bool allow)
{
    m_multisample_allowed = allow;
}

void GLCanvas3D::zoom_to_bed()
{
#if ENABLE_NON_STATIC_CANVAS_MANAGER
    _zoom_to_box(wxGetApp().plater()->get_bed().get_bounding_box(false));
#else
    _zoom_to_box(m_bed.get_bounding_box(false));
#endif // ENABLE_NON_STATIC_CANVAS_MANAGER
}

void GLCanvas3D::zoom_to_volumes()
{
    m_apply_zoom_to_volumes_filter = true;
    _zoom_to_box(volumes_bounding_box());
    m_apply_zoom_to_volumes_filter = false;
}

void GLCanvas3D::zoom_to_selection()
{
    if (!m_selection.is_empty())
        _zoom_to_box(m_selection.get_bounding_box());
}

void GLCanvas3D::select_view(const std::string& direction)
{
#if ENABLE_NON_STATIC_CANVAS_MANAGER
    wxGetApp().plater()->get_camera().select_view(direction);
#else
    m_camera.select_view(direction);
#endif // ENABLE_NON_STATIC_CANVAS_MANAGER
    if (m_canvas != nullptr)
        m_canvas->Refresh();
}

void GLCanvas3D::update_volumes_colors_by_extruder()
{
    if (m_config != nullptr)
        m_volumes.update_colors_by_extruder(m_config);
}

void GLCanvas3D::render()
{
    if (m_in_render)
    {
        // if called recursively, return
        m_dirty = true;
        return;
    }

    m_in_render = true;
    Slic3r::ScopeGuard in_render_guard([this]() { m_in_render = false; });
    (void)in_render_guard;

    if (m_canvas == nullptr)
        return;

    // ensures this canvas is current and initialized
#if ENABLE_NON_STATIC_CANVAS_MANAGER
    if (!_is_shown_on_screen() || !_set_current() || !wxGetApp().init_opengl())
        return;

    if (!is_initialized() && !init())
        return;
#else
    if (! _is_shown_on_screen() || !_set_current() || !_3DScene::init(m_canvas))
        return;
#endif // ENABLE_NON_STATIC_CANVAS_MANAGER

#if ENABLE_RENDER_STATISTICS
    auto start_time = std::chrono::high_resolution_clock::now();
#endif // ENABLE_RENDER_STATISTICS

#if ENABLE_NON_STATIC_CANVAS_MANAGER
    if (wxGetApp().plater()->get_bed().get_shape().empty())
#else
    if (m_bed.get_shape().empty())
#endif // ENABLE_NON_STATIC_CANVAS_MANAGER
    {
        // this happens at startup when no data is still saved under <>\AppData\Roaming\Slic3rPE
        post_event(SimpleEvent(EVT_GLCANVAS_UPDATE_BED_SHAPE));
        return;
    }

    const Size& cnv_size = get_canvas_size();
    // Probably due to different order of events on Linux/GTK2, when one switched from 3D scene
    // to preview, this was called before canvas had its final size. It reported zero width
    // and the viewport was set incorrectly, leading to tripping glAsserts further down
    // the road (in apply_projection). That's why the minimum size is forced to 10.
#if ENABLE_NON_STATIC_CANVAS_MANAGER
    Camera& camera = wxGetApp().plater()->get_camera();
    camera.apply_viewport(0, 0, std::max(10u, (unsigned int)cnv_size.get_width()), std::max(10u, (unsigned int)cnv_size.get_height()));

    if (camera.requires_zoom_to_bed)
    {
        zoom_to_bed();
        _resize((unsigned int)cnv_size.get_width(), (unsigned int)cnv_size.get_height());
        camera.requires_zoom_to_bed = false;
    }

    camera.apply_view_matrix();
    camera.apply_projection(_max_bounding_box(true, true));
#else
    m_camera.apply_viewport(0, 0, std::max(10u, (unsigned int)cnv_size.get_width()), std::max(10u, (unsigned int)cnv_size.get_height()));

    if (m_camera.requires_zoom_to_bed)
    {
        zoom_to_bed();
        _resize((unsigned int)cnv_size.get_width(), (unsigned int)cnv_size.get_height());
        m_camera.requires_zoom_to_bed = false;
    }

    m_camera.apply_view_matrix();
    m_camera.apply_projection(_max_bounding_box(true, true));
#endif // ENABLE_NON_STATIC_CANVAS_MANAGER

    GLfloat position_cam[4] = { 1.0f, 0.0f, 1.0f, 0.0f };
    glsafe(::glLightfv(GL_LIGHT1, GL_POSITION, position_cam));
    GLfloat position_top[4] = { -0.5f, -0.5f, 1.0f, 0.0f };
    glsafe(::glLightfv(GL_LIGHT0, GL_POSITION, position_top));

    wxGetApp().imgui()->new_frame();

    if (m_picking_enabled)
    {
        if (m_rectangle_selection.is_dragging())
            // picking pass using rectangle selection
            _rectangular_selection_picking_pass();
        else
            // regular picking pass
            _picking_pass();
    }

#if ENABLE_RENDER_PICKING_PASS
    if (!m_picking_enabled || !m_show_picking_texture)
    {
#endif // ENABLE_RENDER_PICKING_PASS
    // draw scene
    glsafe(::glClear(GL_COLOR_BUFFER_BIT | GL_DEPTH_BUFFER_BIT));
    _render_background();

    _render_objects();
    _render_sla_slices();
    _render_selection();
#if ENABLE_NON_STATIC_CANVAS_MANAGER
    _render_bed(!camera.is_looking_downward(), true);
#else
    _render_bed(!m_camera.is_looking_downward(), true);
#endif // ENABLE_NON_STATIC_CANVAS_MANAGER

#if ENABLE_RENDER_SELECTION_CENTER
    _render_selection_center();
#endif // ENABLE_RENDER_SELECTION_CENTER

    // we need to set the mouse's scene position here because the depth buffer
    // could be invalidated by the following gizmo render methods
    // this position is used later into on_mouse() to drag the objects
    m_mouse.scene_position = _mouse_to_3d(m_mouse.position.cast<int>());

    _render_current_gizmo();
    _render_selection_sidebar_hints();
#if ENABLE_RENDER_PICKING_PASS
    }
#endif // ENABLE_RENDER_PICKING_PASS

#if ENABLE_SHOW_CAMERA_TARGET
    _render_camera_target();
#endif // ENABLE_SHOW_CAMERA_TARGET

    if (m_picking_enabled && m_rectangle_selection.is_dragging())
        m_rectangle_selection.render(*this);

    // draw overlays
    _render_overlays();

#if ENABLE_RENDER_STATISTICS
    ImGuiWrapper& imgui = *wxGetApp().imgui();
    imgui.begin(std::string("Render statistics"), ImGuiWindowFlags_AlwaysAutoResize | ImGuiWindowFlags_NoResize | ImGuiWindowFlags_NoCollapse);
    imgui.text("Last frame: ");
    ImGui::SameLine();
    imgui.text(std::to_string(m_render_stats.last_frame));
    ImGui::SameLine();
    imgui.text("  ms");
    ImGui::Separator();
    imgui.text("Compressed textures: ");
    ImGui::SameLine();
    imgui.text(GLCanvas3DManager::are_compressed_textures_supported() ? "supported" : "not supported");
    imgui.text("Max texture size: ");
    ImGui::SameLine();
    imgui.text(std::to_string(GLCanvas3DManager::get_gl_info().get_max_tex_size()));
    imgui.end();
#endif // ENABLE_RENDER_STATISTICS

#if ENABLE_CAMERA_STATISTICS
    m_camera.debug_render();
#endif // ENABLE_CAMERA_STATISTICS

    wxGetApp().plater()->get_mouse3d_controller().render_settings_dialog(*this);

    wxGetApp().imgui()->render();

    m_canvas->SwapBuffers();

#if ENABLE_RENDER_STATISTICS
    auto end_time = std::chrono::high_resolution_clock::now();
    m_render_stats.last_frame = std::chrono::duration_cast<std::chrono::milliseconds>(end_time - start_time).count();
#endif // ENABLE_RENDER_STATISTICS
}

#if ENABLE_THUMBNAIL_GENERATOR
void GLCanvas3D::render_thumbnail(ThumbnailData& thumbnail_data, unsigned int w, unsigned int h, bool printable_only, bool parts_only, bool show_bed, bool transparent_background) const
{
    switch (GLCanvas3DManager::get_framebuffers_type())
    {
#if ENABLE_NON_STATIC_CANVAS_MANAGER
    case GLCanvas3DManager::EFramebufferType::Arb: { _render_thumbnail_framebuffer(thumbnail_data, w, h, printable_only, parts_only, show_bed, transparent_background); break; }
    case GLCanvas3DManager::EFramebufferType::Ext: { _render_thumbnail_framebuffer_ext(thumbnail_data, w, h, printable_only, parts_only, show_bed, transparent_background); break; }
#else
    case GLCanvas3DManager::FB_Arb: { _render_thumbnail_framebuffer(thumbnail_data, w, h, printable_only, parts_only, show_bed, transparent_background); break; }
    case GLCanvas3DManager::FB_Ext: { _render_thumbnail_framebuffer_ext(thumbnail_data, w, h, printable_only, parts_only, show_bed, transparent_background); break; }
#endif // ENABLE_NON_STATIC_CANVAS_MANAGER
    default: { _render_thumbnail_legacy(thumbnail_data, w, h, printable_only, parts_only, show_bed, transparent_background); break; }
    }
}
#endif // ENABLE_THUMBNAIL_GENERATOR

void GLCanvas3D::select_all()
{
    m_selection.add_all();
    m_dirty = true;
}

void GLCanvas3D::deselect_all()
{
    m_selection.remove_all();
    wxGetApp().obj_manipul()->set_dirty();
    m_gizmos.reset_all_states();
    m_gizmos.update_data();
    post_event(SimpleEvent(EVT_GLCANVAS_OBJECT_SELECT));
}

void GLCanvas3D::delete_selected()
{
    m_selection.erase();
}

void GLCanvas3D::ensure_on_bed(unsigned int object_idx)
{
    typedef std::map<std::pair<int, int>, double> InstancesToZMap;
    InstancesToZMap instances_min_z;

    for (GLVolume* volume : m_volumes.volumes)
    {
        if ((volume->object_idx() == (int)object_idx) && !volume->is_modifier)
        {
            double min_z = volume->transformed_convex_hull_bounding_box().min(2);
            std::pair<int, int> instance = std::make_pair(volume->object_idx(), volume->instance_idx());
            InstancesToZMap::iterator it = instances_min_z.find(instance);
            if (it == instances_min_z.end())
                it = instances_min_z.insert(InstancesToZMap::value_type(instance, DBL_MAX)).first;

            it->second = std::min(it->second, min_z);
        }
    }

    for (GLVolume* volume : m_volumes.volumes)
    {
        std::pair<int, int> instance = std::make_pair(volume->object_idx(), volume->instance_idx());
        InstancesToZMap::iterator it = instances_min_z.find(instance);
        if (it != instances_min_z.end())
            volume->set_instance_offset(Z, volume->get_instance_offset(Z) - it->second);
    }
}

std::vector<double> GLCanvas3D::get_current_print_zs(bool active_only) const
{
    return m_volumes.get_current_print_zs(active_only);
}

void GLCanvas3D::set_toolpaths_range(double low, double high)
{
    m_volumes.set_range(low, high);
}

std::vector<int> GLCanvas3D::load_object(const ModelObject& model_object, int obj_idx, std::vector<int> instance_idxs)
{
    if (instance_idxs.empty())
    {
        for (unsigned int i = 0; i < model_object.instances.size(); ++i)
        {
            instance_idxs.push_back(i);
        }
    }
    return m_volumes.load_object(&model_object, obj_idx, instance_idxs, m_color_by, m_initialized);
}

std::vector<int> GLCanvas3D::load_object(const Model& model, int obj_idx)
{
    if ((0 <= obj_idx) && (obj_idx < (int)model.objects.size()))
    {
        const ModelObject* model_object = model.objects[obj_idx];
        if (model_object != nullptr)
            return load_object(*model_object, obj_idx, std::vector<int>());
    }

    return std::vector<int>();
}

void GLCanvas3D::mirror_selection(Axis axis)
{
    m_selection.mirror(axis);
    do_mirror(L("Mirror Object"));
    wxGetApp().obj_manipul()->set_dirty();
}

// Reload the 3D scene of 
// 1) Model / ModelObjects / ModelInstances / ModelVolumes
// 2) Print bed
// 3) SLA support meshes for their respective ModelObjects / ModelInstances
// 4) Wipe tower preview
// 5) Out of bed collision status & message overlay (texture)
void GLCanvas3D::reload_scene(bool refresh_immediately, bool force_full_scene_refresh)
{
    if ((m_canvas == nullptr) || (m_config == nullptr) || (m_model == nullptr))
        return;

#if ENABLE_NON_STATIC_CANVAS_MANAGER
    if (!m_initialized)
        return;
    
    _set_current();
#else
    if (m_initialized)
        _set_current();
#endif // ENABLE_NON_STATIC_CANVAS_MANAGER

    struct ModelVolumeState {
        ModelVolumeState(const GLVolume* volume) :
            model_volume(nullptr), geometry_id(volume->geometry_id), volume_idx(-1) {}
        ModelVolumeState(const ModelVolume* model_volume, const ObjectID& instance_id, const GLVolume::CompositeID& composite_id) :
            model_volume(model_volume), geometry_id(std::make_pair(model_volume->id().id, instance_id.id)), composite_id(composite_id), volume_idx(-1) {}
        ModelVolumeState(const ObjectID& volume_id, const ObjectID& instance_id) :
            model_volume(nullptr), geometry_id(std::make_pair(volume_id.id, instance_id.id)), volume_idx(-1) {}
        bool new_geometry() const { return this->volume_idx == size_t(-1); }
        const ModelVolume* model_volume;
        // ObjectID of ModelVolume + ObjectID of ModelInstance
        // or timestamp of an SLAPrintObjectStep + ObjectID of ModelInstance
        std::pair<size_t, size_t>   geometry_id;
        GLVolume::CompositeID       composite_id;
        // Volume index in the new GLVolume vector.
        size_t                      volume_idx;
    };
    std::vector<ModelVolumeState> model_volume_state;
    std::vector<ModelVolumeState> aux_volume_state;

    struct GLVolumeState {
        GLVolumeState() :
            volume_idx(size_t(-1)) {}
        GLVolumeState(const GLVolume* volume, unsigned int volume_idx) :
            composite_id(volume->composite_id), volume_idx(volume_idx) {}
        GLVolumeState(const GLVolume::CompositeID &composite_id) :
            composite_id(composite_id), volume_idx(size_t(-1)) {}

        GLVolume::CompositeID       composite_id;
        // Volume index in the old GLVolume vector.
        size_t                      volume_idx;
    };

    // SLA steps to pull the preview meshes for.
	typedef std::array<SLAPrintObjectStep, 3> SLASteps;
    SLASteps sla_steps = { slaposDrillHoles, slaposSupportTree, slaposPad };
    struct SLASupportState {
        std::array<PrintStateBase::StateWithTimeStamp, std::tuple_size<SLASteps>::value> step;
    };
    // State of the sla_steps for all SLAPrintObjects.
    std::vector<SLASupportState>   sla_support_state;

    std::vector<size_t> instance_ids_selected;
    std::vector<size_t> map_glvolume_old_to_new(m_volumes.volumes.size(), size_t(-1));
    std::vector<GLVolumeState> deleted_volumes;
    std::vector<GLVolume*> glvolumes_new;
    glvolumes_new.reserve(m_volumes.volumes.size());
    auto model_volume_state_lower = [](const ModelVolumeState& m1, const ModelVolumeState& m2) { return m1.geometry_id < m2.geometry_id; };

    m_reload_delayed = !m_canvas->IsShown() && !refresh_immediately && !force_full_scene_refresh;

    PrinterTechnology printer_technology = m_process->current_printer_technology();
    int               volume_idx_wipe_tower_old = -1;

    // Release invalidated volumes to conserve GPU memory in case of delayed refresh (see m_reload_delayed).
    // First initialize model_volumes_new_sorted & model_instances_new_sorted.
    for (int object_idx = 0; object_idx < (int)m_model->objects.size(); ++object_idx) {
        const ModelObject* model_object = m_model->objects[object_idx];
        for (int instance_idx = 0; instance_idx < (int)model_object->instances.size(); ++instance_idx) {
            const ModelInstance* model_instance = model_object->instances[instance_idx];
            for (int volume_idx = 0; volume_idx < (int)model_object->volumes.size(); ++volume_idx) {
                const ModelVolume* model_volume = model_object->volumes[volume_idx];
                model_volume_state.emplace_back(model_volume, model_instance->id(), GLVolume::CompositeID(object_idx, volume_idx, instance_idx));
            }
        }
    }
    if (printer_technology == ptSLA) {
        const SLAPrint* sla_print = this->sla_print();
#ifndef NDEBUG
        // Verify that the SLAPrint object is synchronized with m_model.
        check_model_ids_equal(*m_model, sla_print->model());
#endif /* NDEBUG */
        sla_support_state.reserve(sla_print->objects().size());
        for (const SLAPrintObject* print_object : sla_print->objects()) {
            SLASupportState state;
            for (size_t istep = 0; istep < sla_steps.size(); ++istep) {
                state.step[istep] = print_object->step_state_with_timestamp(sla_steps[istep]);
                if (state.step[istep].state == PrintStateBase::DONE) {
                    if (!print_object->has_mesh(sla_steps[istep]))
                        // Consider the DONE step without a valid mesh as invalid for the purpose
                        // of mesh visualization.
                        state.step[istep].state = PrintStateBase::INVALID;
                    else if (sla_steps[istep] != slaposDrillHoles)
                        for (const ModelInstance* model_instance : print_object->model_object()->instances)
                            // Only the instances, which are currently printable, will have the SLA support structures kept.
                            // The instances outside the print bed will have the GLVolumes of their support structures released.
                            if (model_instance->is_printable())
                                aux_volume_state.emplace_back(state.step[istep].timestamp, model_instance->id());
                }
            }
            sla_support_state.emplace_back(state);
        }
    }
    std::sort(model_volume_state.begin(), model_volume_state.end(), model_volume_state_lower);
    std::sort(aux_volume_state.begin(), aux_volume_state.end(), model_volume_state_lower);
    // Release all ModelVolume based GLVolumes not found in the current Model. Find the GLVolume of a hollowed mesh.
    for (size_t volume_id = 0; volume_id < m_volumes.volumes.size(); ++volume_id) {
        GLVolume* volume = m_volumes.volumes[volume_id];
        ModelVolumeState  key(volume);
        ModelVolumeState* mvs = nullptr;
        if (volume->volume_idx() < 0) {
            auto it = std::lower_bound(aux_volume_state.begin(), aux_volume_state.end(), key, model_volume_state_lower);
            if (it != aux_volume_state.end() && it->geometry_id == key.geometry_id)
                // This can be an SLA support structure that should not be rendered (in case someone used undo
                // to revert to before it was generated). We only reuse the volume if that's not the case.
                if (m_model->objects[volume->composite_id.object_id]->sla_points_status != sla::PointsStatus::NoPoints)
                    mvs = &(*it);
        }
        else {
            auto it = std::lower_bound(model_volume_state.begin(), model_volume_state.end(), key, model_volume_state_lower);
            if (it != model_volume_state.end() && it->geometry_id == key.geometry_id)
                mvs = &(*it);
        }
        // Emplace instance ID of the volume. Both the aux volumes and model volumes share the same instance ID.
        // The wipe tower has its own wipe_tower_instance_id().
        if (m_selection.contains_volume(volume_id))
            instance_ids_selected.emplace_back(volume->geometry_id.second);
        if (mvs == nullptr || force_full_scene_refresh) {
            // This GLVolume will be released.
            if (volume->is_wipe_tower) {
                // There is only one wipe tower.
                assert(volume_idx_wipe_tower_old == -1);
                volume_idx_wipe_tower_old = (int)volume_id;
            }
            if (!m_reload_delayed)
            {
                deleted_volumes.emplace_back(volume, volume_id);
                delete volume;
            }
        }
        else {
            // This GLVolume will be reused.
            volume->set_sla_shift_z(0.0);
            map_glvolume_old_to_new[volume_id] = glvolumes_new.size();
            mvs->volume_idx = glvolumes_new.size();
            glvolumes_new.emplace_back(volume);
            // Update color of the volume based on the current extruder.
            if (mvs->model_volume != nullptr) {
                int extruder_id = mvs->model_volume->extruder_id();
                if (extruder_id != -1)
                    volume->extruder_id = extruder_id;

                volume->is_modifier = !mvs->model_volume->is_model_part();
                volume->set_color_from_model_volume(mvs->model_volume);

                // updates volumes transformations
                volume->set_instance_transformation(mvs->model_volume->get_object()->instances[mvs->composite_id.instance_id]->get_transformation());
                volume->set_volume_transformation(mvs->model_volume->get_transformation());
            }
        }
    }
    sort_remove_duplicates(instance_ids_selected);
    auto deleted_volumes_lower = [](const GLVolumeState &v1, const GLVolumeState &v2) { return v1.composite_id < v2.composite_id; };
    std::sort(deleted_volumes.begin(), deleted_volumes.end(), deleted_volumes_lower);

    if (m_reload_delayed)
        return;

    bool update_object_list = false;
    if (m_volumes.volumes != glvolumes_new)
		update_object_list = true;
    m_volumes.volumes = std::move(glvolumes_new);
    for (unsigned int obj_idx = 0; obj_idx < (unsigned int)m_model->objects.size(); ++ obj_idx) {
        const ModelObject &model_object = *m_model->objects[obj_idx];
        for (int volume_idx = 0; volume_idx < (int)model_object.volumes.size(); ++ volume_idx) {
			const ModelVolume &model_volume = *model_object.volumes[volume_idx];
            for (int instance_idx = 0; instance_idx < (int)model_object.instances.size(); ++ instance_idx) {
				const ModelInstance &model_instance = *model_object.instances[instance_idx];
				ModelVolumeState key(model_volume.id(), model_instance.id());
				auto it = std::lower_bound(model_volume_state.begin(), model_volume_state.end(), key, model_volume_state_lower);
				assert(it != model_volume_state.end() && it->geometry_id == key.geometry_id);
                if (it->new_geometry()) {
                    // New volume.
                    auto it_old_volume = std::lower_bound(deleted_volumes.begin(), deleted_volumes.end(), GLVolumeState(it->composite_id), deleted_volumes_lower);
                    if (it_old_volume != deleted_volumes.end() && it_old_volume->composite_id == it->composite_id)
                        // If a volume changed its ObjectID, but it reuses a GLVolume's CompositeID, maintain its selection.
                        map_glvolume_old_to_new[it_old_volume->volume_idx] = m_volumes.volumes.size();
                    // Note the index of the loaded volume, so that we can reload the main model GLVolume with the hollowed mesh
                    // later in this function.
                    it->volume_idx = m_volumes.volumes.size();
                    m_volumes.load_object_volume(&model_object, obj_idx, volume_idx, instance_idx, m_color_by, m_initialized);
                    m_volumes.volumes.back()->geometry_id = key.geometry_id;
                    update_object_list = true;
                } else {
					// Recycling an old GLVolume.
					GLVolume &existing_volume = *m_volumes.volumes[it->volume_idx];
                    assert(existing_volume.geometry_id == key.geometry_id);
					// Update the Object/Volume/Instance indices into the current Model.
					if (existing_volume.composite_id != it->composite_id) {
						existing_volume.composite_id = it->composite_id;
						update_object_list = true;
					}
                }
            }
        }
    }
    if (printer_technology == ptSLA) {
        size_t idx = 0;
        const SLAPrint *sla_print = this->sla_print();
		std::vector<double> shift_zs(m_model->objects.size(), 0);
        double relative_correction_z = sla_print->relative_correction().z();
        if (relative_correction_z <= EPSILON)
            relative_correction_z = 1.;
		for (const SLAPrintObject *print_object : sla_print->objects()) {
            SLASupportState   &state        = sla_support_state[idx ++];
            const ModelObject *model_object = print_object->model_object();
            // Find an index of the ModelObject
            int object_idx;
            // There may be new SLA volumes added to the scene for this print_object.
            // Find the object index of this print_object in the Model::objects list.
            auto it = std::find(sla_print->model().objects.begin(), sla_print->model().objects.end(), model_object);
            assert(it != sla_print->model().objects.end());
			object_idx = it - sla_print->model().objects.begin();
			// Cache the Z offset to be applied to all volumes with this object_idx.
			shift_zs[object_idx] = print_object->get_current_elevation() / relative_correction_z;
            // Collect indices of this print_object's instances, for which the SLA support meshes are to be added to the scene.
            // pairs of <instance_idx, print_instance_idx>
			std::vector<std::pair<size_t, size_t>> instances[std::tuple_size<SLASteps>::value];
            for (size_t print_instance_idx = 0; print_instance_idx < print_object->instances().size(); ++ print_instance_idx) {
                const SLAPrintObject::Instance &instance = print_object->instances()[print_instance_idx];
                // Find index of ModelInstance corresponding to this SLAPrintObject::Instance.
				auto it = std::find_if(model_object->instances.begin(), model_object->instances.end(), 
                    [&instance](const ModelInstance *mi) { return mi->id() == instance.instance_id; });
                assert(it != model_object->instances.end());
                int instance_idx = it - model_object->instances.begin();
                for (size_t istep = 0; istep < sla_steps.size(); ++ istep)
                    if (sla_steps[istep] == slaposDrillHoles) {
                    	// Hollowing is a special case, where the mesh from the backend is being loaded into the 1st volume of an instance,
                    	// not into its own GLVolume.
                        // There shall always be such a GLVolume allocated.
                        ModelVolumeState key(model_object->volumes.front()->id(), instance.instance_id);
                        auto it = std::lower_bound(model_volume_state.begin(), model_volume_state.end(), key, model_volume_state_lower);
                        assert(it != model_volume_state.end() && it->geometry_id == key.geometry_id);
                        assert(!it->new_geometry());
                        GLVolume &volume = *m_volumes.volumes[it->volume_idx];
                        if (! volume.offsets.empty() && state.step[istep].timestamp != volume.offsets.front()) {
                        	// The backend either produced a new hollowed mesh, or it invalidated the one that the front end has seen.
                            volume.indexed_vertex_array.release_geometry();
                        	if (state.step[istep].state == PrintStateBase::DONE) {
                                TriangleMesh mesh = print_object->get_mesh(slaposDrillHoles);
	                            assert(! mesh.empty());
                                mesh.transform(sla_print->sla_trafo(*m_model->objects[volume.object_idx()]).inverse());
                                volume.indexed_vertex_array.load_mesh(mesh);
	                        } else {
	                        	// Reload the original volume.
                                volume.indexed_vertex_array.load_mesh(m_model->objects[volume.object_idx()]->volumes[volume.volume_idx()]->mesh());
	                        }
                            volume.finalize_geometry(true);
	                    }
                    	//FIXME it is an ugly hack to write the timestamp into the "offsets" field to not have to add another member variable
                    	// to the GLVolume. We should refactor GLVolume significantly, so that the GLVolume will not contain member variables
                    	// of various concenrs (model vs. 3D print path).
                    	volume.offsets = { state.step[istep].timestamp };
                    } else if (state.step[istep].state == PrintStateBase::DONE) {
                        // Check whether there is an existing auxiliary volume to be updated, or a new auxiliary volume to be created.
						ModelVolumeState key(state.step[istep].timestamp, instance.instance_id.id);
						auto it = std::lower_bound(aux_volume_state.begin(), aux_volume_state.end(), key, model_volume_state_lower);
						assert(it != aux_volume_state.end() && it->geometry_id == key.geometry_id);
                    	if (it->new_geometry()) {
                            // This can be an SLA support structure that should not be rendered (in case someone used undo
                            // to revert to before it was generated). If that's the case, we should not generate anything.
                            if (model_object->sla_points_status != sla::PointsStatus::NoPoints)
                                instances[istep].emplace_back(std::pair<size_t, size_t>(instance_idx, print_instance_idx));
                            else
                                shift_zs[object_idx] = 0.;
                        } else {
                            // Recycling an old GLVolume. Update the Object/Instance indices into the current Model.
                            m_volumes.volumes[it->volume_idx]->composite_id = GLVolume::CompositeID(object_idx, m_volumes.volumes[it->volume_idx]->volume_idx(), instance_idx);
                            m_volumes.volumes[it->volume_idx]->set_instance_transformation(model_object->instances[instance_idx]->get_transformation());
                        }
                    }
            }

            for (size_t istep = 0; istep < sla_steps.size(); ++istep)
                if (!instances[istep].empty())
                    m_volumes.load_object_auxiliary(print_object, object_idx, instances[istep], sla_steps[istep], state.step[istep].timestamp, m_initialized);
        }

		// Shift-up all volumes of the object so that it has the right elevation with respect to the print bed
		for (GLVolume* volume : m_volumes.volumes)
			if (volume->object_idx() < (int)m_model->objects.size() && m_model->objects[volume->object_idx()]->instances[volume->instance_idx()]->is_printable())
				volume->set_sla_shift_z(shift_zs[volume->object_idx()]);
    }

    if (printer_technology == ptFFF && m_config->has("nozzle_diameter"))
    {
        // Should the wipe tower be visualized ?
        unsigned int extruders_count = (unsigned int)dynamic_cast<const ConfigOptionFloats*>(m_config->option("nozzle_diameter"))->values.size();

        bool wt = dynamic_cast<const ConfigOptionBool*>(m_config->option("wipe_tower"))->value;
        bool co = dynamic_cast<const ConfigOptionBool*>(m_config->option("complete_objects"))->value;

        if ((extruders_count > 1) && wt && !co)
        {
            // Height of a print (Show at least a slab)
            double height = std::max(m_model->bounding_box().max(2), 10.0);

            float x = dynamic_cast<const ConfigOptionFloat*>(m_config->option("wipe_tower_x"))->value;
            float y = dynamic_cast<const ConfigOptionFloat*>(m_config->option("wipe_tower_y"))->value;
            float w = dynamic_cast<const ConfigOptionFloat*>(m_config->option("wipe_tower_width"))->value;
            float a = dynamic_cast<const ConfigOptionFloat*>(m_config->option("wipe_tower_rotation_angle"))->value;

            const Print *print = m_process->fff_print();

            const DynamicPrintConfig &print_config  = wxGetApp().preset_bundle->prints.get_edited_preset().config;
            double layer_height                     = print_config.opt_float("layer_height");
            double first_layer_height               = print_config.get_abs_value("first_layer_height", layer_height);
            double nozzle_diameter                  = print->config().nozzle_diameter.values[0];
            float depth = print->wipe_tower_data(extruders_count, first_layer_height, nozzle_diameter).depth;
            float brim_width = print->wipe_tower_data(extruders_count, first_layer_height, nozzle_diameter).brim_width;

            int volume_idx_wipe_tower_new = m_volumes.load_wipe_tower_preview(
                1000, x, y, w, depth, (float)height, a, !print->is_step_done(psWipeTower),
                brim_width, m_initialized);
            if (volume_idx_wipe_tower_old != -1)
                map_glvolume_old_to_new[volume_idx_wipe_tower_old] = volume_idx_wipe_tower_new;
        }
    }

    update_volumes_colors_by_extruder();
	// Update selection indices based on the old/new GLVolumeCollection.
    if (m_selection.get_mode() == Selection::Instance)
        m_selection.instances_changed(instance_ids_selected);
    else
        m_selection.volumes_changed(map_glvolume_old_to_new);

    m_gizmos.update_data();
    m_gizmos.refresh_on_off_state();

    // Update the toolbar
	if (update_object_list)
		post_event(SimpleEvent(EVT_GLCANVAS_OBJECT_SELECT));

    // checks for geometry outside the print volume to render it accordingly
    if (!m_volumes.empty())
    {
        ModelInstance::EPrintVolumeState state;

        const bool contained_min_one = m_volumes.check_outside_state(m_config, &state);

        _set_warning_texture(WarningTexture::ObjectClashed, state == ModelInstance::PVS_Partly_Outside);
        _set_warning_texture(WarningTexture::ObjectOutside, state == ModelInstance::PVS_Fully_Outside);

        post_event(Event<bool>(EVT_GLCANVAS_ENABLE_ACTION_BUTTONS, 
                               contained_min_one && !m_model->objects.empty() && state != ModelInstance::PVS_Partly_Outside));
    }
    else
    {
        _set_warning_texture(WarningTexture::ObjectOutside, false);
        _set_warning_texture(WarningTexture::ObjectClashed, false);
        post_event(Event<bool>(EVT_GLCANVAS_ENABLE_ACTION_BUTTONS, false));
    }

    refresh_camera_scene_box();

    if (m_selection.is_empty())
    {
        // If no object is selected, deactivate the active gizmo, if any
        // Otherwise it may be shown after cleaning the scene (if it was active while the objects were deleted)
        m_gizmos.reset_all_states();

        // If no object is selected, reset the objects manipulator on the sidebar
        // to force a reset of its cache
        auto manip = wxGetApp().obj_manipul();
        if (manip != nullptr)
            manip->set_dirty();
    }

    // and force this canvas to be redrawn.
    m_dirty = true;
}

static void reserve_new_volume_finalize_old_volume(GLVolume& vol_new, GLVolume& vol_old, bool gl_initialized, size_t prealloc_size = VERTEX_BUFFER_RESERVE_SIZE)
{
	// Assign the large pre-allocated buffers to the new GLVolume.
	vol_new.indexed_vertex_array = std::move(vol_old.indexed_vertex_array);
	// Copy the content back to the old GLVolume.
	vol_old.indexed_vertex_array = vol_new.indexed_vertex_array;
	// Clear the buffers, but keep them pre-allocated.
	vol_new.indexed_vertex_array.clear();
	// Just make sure that clear did not clear the reserved memory.
	// Reserving number of vertices (3x position + 3x color)
	vol_new.indexed_vertex_array.reserve(prealloc_size / 6);
	// Finalize the old geometry, possibly move data to the graphics card.
	vol_old.finalize_geometry(gl_initialized);
}

static void load_gcode_retractions(const GCodePreviewData::Retraction& retractions, GLCanvas3D::GCodePreviewVolumeIndex::EType extrusion_type, GLVolumeCollection &volumes, GLCanvas3D::GCodePreviewVolumeIndex &volume_index, bool gl_initialized)
{
	// nothing to render, return
	if (retractions.positions.empty())
		return;

	volume_index.first_volumes.emplace_back(extrusion_type, 0, (unsigned int)volumes.volumes.size());

	GLVolume *volume = volumes.new_nontoolpath_volume(retractions.color.rgba.data(), VERTEX_BUFFER_RESERVE_SIZE);

	GCodePreviewData::Retraction::PositionsList copy(retractions.positions);
	std::sort(copy.begin(), copy.end(), [](const GCodePreviewData::Retraction::Position& p1, const GCodePreviewData::Retraction::Position& p2) { return p1.position(2) < p2.position(2); });

	for (const GCodePreviewData::Retraction::Position& position : copy)
	{
		volume->print_zs.push_back(unscale<double>(position.position(2)));
		volume->offsets.push_back(volume->indexed_vertex_array.quad_indices.size());
		volume->offsets.push_back(volume->indexed_vertex_array.triangle_indices.size());

		_3DScene::point3_to_verts(position.position, position.width, position.height, *volume);

		// Ensure that no volume grows over the limits. If the volume is too large, allocate a new one.
		if (volume->indexed_vertex_array.vertices_and_normals_interleaved.size() > MAX_VERTEX_BUFFER_SIZE) {
			GLVolume &vol = *volume;
			volume = volumes.new_nontoolpath_volume(vol.color);
			reserve_new_volume_finalize_old_volume(*volume, vol, gl_initialized);
		}
	}
	volume->indexed_vertex_array.finalize_geometry(gl_initialized);
}

void GLCanvas3D::load_gcode_preview(const GCodePreviewData& preview_data, const std::vector<std::string>& str_tool_colors)
{
    const Print *print = this->fff_print();
    if ((m_canvas != nullptr) && (print != nullptr))
    {
        _set_current();

        std::vector<float> tool_colors = _parse_colors(str_tool_colors);

        if (m_volumes.empty())
        {
            m_gcode_preview_volume_index.reset();
            
            _load_gcode_extrusion_paths(preview_data, tool_colors);
            _load_gcode_travel_paths(preview_data, tool_colors);
			load_gcode_retractions(preview_data.retraction,   GCodePreviewVolumeIndex::Retraction,   m_volumes, m_gcode_preview_volume_index, m_initialized);
			load_gcode_retractions(preview_data.unretraction, GCodePreviewVolumeIndex::Unretraction, m_volumes, m_gcode_preview_volume_index, m_initialized);
            
            if (!m_volumes.empty())
            {
                // Remove empty volumes from both m_volumes, update m_gcode_preview_volume_index.
                {
	                size_t idx_volume_src = 0;
	                size_t idx_volume_dst = 0;
	                size_t idx_volume_index_src = 0;
	                size_t idx_volume_index_dst = 0;
	                size_t idx_volume_of_this_type_last = (idx_volume_index_src + 1 == m_gcode_preview_volume_index.first_volumes.size()) ? m_volumes.volumes.size() : m_gcode_preview_volume_index.first_volumes[idx_volume_index_src + 1].id;
	                size_t idx_volume_of_this_type_first_new = 0;
	                for (;;) {
	                	if (idx_volume_src == idx_volume_of_this_type_last) {
	                		if (idx_volume_of_this_type_first_new < idx_volume_dst) {
	                			// There are some volumes of this type left, therefore their entry in the index has to be maintained.
	                			if (idx_volume_index_dst < idx_volume_index_src)
	                				m_gcode_preview_volume_index.first_volumes[idx_volume_index_dst] = m_gcode_preview_volume_index.first_volumes[idx_volume_index_src];
	                			m_gcode_preview_volume_index.first_volumes[idx_volume_index_dst].id = idx_volume_of_this_type_first_new;
		                		++ idx_volume_index_dst;
		                	}
	                		if (idx_volume_of_this_type_last == m_volumes.volumes.size())
	                			break;
	                		++ idx_volume_index_src;
	                		idx_volume_of_this_type_last = (idx_volume_index_src + 1 == m_gcode_preview_volume_index.first_volumes.size()) ? m_volumes.volumes.size() : m_gcode_preview_volume_index.first_volumes[idx_volume_index_src + 1].id;
	                		idx_volume_of_this_type_first_new = idx_volume_dst;
	                		if (idx_volume_src == idx_volume_of_this_type_last)
	                			// Empty sequence of volumes for the current index item.
	                			continue;
	                	}
	                	if (! m_volumes.volumes[idx_volume_src]->print_zs.empty())
                			m_volumes.volumes[idx_volume_dst ++] = m_volumes.volumes[idx_volume_src];
	                	++ idx_volume_src;
	                }
	                m_volumes.volumes.erase(m_volumes.volumes.begin() + idx_volume_dst, m_volumes.volumes.end());
	                m_gcode_preview_volume_index.first_volumes.erase(m_gcode_preview_volume_index.first_volumes.begin() + idx_volume_index_dst, m_gcode_preview_volume_index.first_volumes.end());
	            }

                _load_fff_shells();
            }
            _update_toolpath_volumes_outside_state();
        }
        
        _update_gcode_volumes_visibility(preview_data);
        _show_warning_texture_if_needed(WarningTexture::ToolpathOutside);

        if (m_volumes.empty())
            reset_legend_texture();
        else
            _generate_legend_texture(preview_data, tool_colors);
    }
}

void GLCanvas3D::load_sla_preview()
{
    const SLAPrint* print = this->sla_print();
    if ((m_canvas != nullptr) && (print != nullptr))
    {
        _set_current();
	    // Release OpenGL data before generating new data.
	    this->reset_volumes();
        _load_sla_shells();
        _update_sla_shells_outside_state();
        _show_warning_texture_if_needed(WarningTexture::SlaSupportsOutside);
    }
}

void GLCanvas3D::load_preview(const std::vector<std::string>& str_tool_colors, const std::vector<CustomGCode::Item>& color_print_values)
{
    const Print *print = this->fff_print();
    if (print == nullptr)
        return;

    _set_current();

    // Release OpenGL data before generating new data.
    this->reset_volumes();

    _load_print_toolpaths();
    _load_wipe_tower_toolpaths(str_tool_colors);
    for (const PrintObject* object : print->objects())
        _load_print_object_toolpaths(*object, str_tool_colors, color_print_values);

    _update_toolpath_volumes_outside_state();
    _show_warning_texture_if_needed(WarningTexture::ToolpathOutside);
    if (color_print_values.empty())
        reset_legend_texture();
    else {
        auto preview_data = GCodePreviewData();
        preview_data.extrusion.view_type = GCodePreviewData::Extrusion::ColorPrint;
        const std::vector<float> tool_colors = _parse_colors(str_tool_colors);
        _generate_legend_texture(preview_data, tool_colors);
    }
}

void GLCanvas3D::bind_event_handlers()
{
    if (m_canvas != nullptr)
    {
        m_canvas->Bind(wxEVT_SIZE, &GLCanvas3D::on_size, this);
        m_canvas->Bind(wxEVT_IDLE, &GLCanvas3D::on_idle, this);
        m_canvas->Bind(wxEVT_CHAR, &GLCanvas3D::on_char, this);
        m_canvas->Bind(wxEVT_KEY_DOWN, &GLCanvas3D::on_key, this);
        m_canvas->Bind(wxEVT_KEY_UP, &GLCanvas3D::on_key, this);
        m_canvas->Bind(wxEVT_MOUSEWHEEL, &GLCanvas3D::on_mouse_wheel, this);
        m_canvas->Bind(wxEVT_TIMER, &GLCanvas3D::on_timer, this);
        m_canvas->Bind(wxEVT_LEFT_DOWN, &GLCanvas3D::on_mouse, this);
        m_canvas->Bind(wxEVT_LEFT_UP, &GLCanvas3D::on_mouse, this);
        m_canvas->Bind(wxEVT_MIDDLE_DOWN, &GLCanvas3D::on_mouse, this);
        m_canvas->Bind(wxEVT_MIDDLE_UP, &GLCanvas3D::on_mouse, this);
        m_canvas->Bind(wxEVT_RIGHT_DOWN, &GLCanvas3D::on_mouse, this);
        m_canvas->Bind(wxEVT_RIGHT_UP, &GLCanvas3D::on_mouse, this);
        m_canvas->Bind(wxEVT_MOTION, &GLCanvas3D::on_mouse, this);
        m_canvas->Bind(wxEVT_ENTER_WINDOW, &GLCanvas3D::on_mouse, this);
        m_canvas->Bind(wxEVT_LEAVE_WINDOW, &GLCanvas3D::on_mouse, this);
        m_canvas->Bind(wxEVT_LEFT_DCLICK, &GLCanvas3D::on_mouse, this);
        m_canvas->Bind(wxEVT_MIDDLE_DCLICK, &GLCanvas3D::on_mouse, this);
        m_canvas->Bind(wxEVT_RIGHT_DCLICK, &GLCanvas3D::on_mouse, this);
        m_canvas->Bind(wxEVT_PAINT, &GLCanvas3D::on_paint, this);
    }
}

void GLCanvas3D::unbind_event_handlers()
{
    if (m_canvas != nullptr)
    {
        m_canvas->Unbind(wxEVT_SIZE, &GLCanvas3D::on_size, this);
        m_canvas->Unbind(wxEVT_IDLE, &GLCanvas3D::on_idle, this);
        m_canvas->Unbind(wxEVT_CHAR, &GLCanvas3D::on_char, this);
        m_canvas->Unbind(wxEVT_KEY_DOWN, &GLCanvas3D::on_key, this);
        m_canvas->Unbind(wxEVT_KEY_UP, &GLCanvas3D::on_key, this);
        m_canvas->Unbind(wxEVT_MOUSEWHEEL, &GLCanvas3D::on_mouse_wheel, this);
        m_canvas->Unbind(wxEVT_TIMER, &GLCanvas3D::on_timer, this);
        m_canvas->Unbind(wxEVT_LEFT_DOWN, &GLCanvas3D::on_mouse, this);
		m_canvas->Unbind(wxEVT_LEFT_UP, &GLCanvas3D::on_mouse, this);
        m_canvas->Unbind(wxEVT_MIDDLE_DOWN, &GLCanvas3D::on_mouse, this);
        m_canvas->Unbind(wxEVT_MIDDLE_UP, &GLCanvas3D::on_mouse, this);
        m_canvas->Unbind(wxEVT_RIGHT_DOWN, &GLCanvas3D::on_mouse, this);
        m_canvas->Unbind(wxEVT_RIGHT_UP, &GLCanvas3D::on_mouse, this);
        m_canvas->Unbind(wxEVT_MOTION, &GLCanvas3D::on_mouse, this);
        m_canvas->Unbind(wxEVT_ENTER_WINDOW, &GLCanvas3D::on_mouse, this);
        m_canvas->Unbind(wxEVT_LEAVE_WINDOW, &GLCanvas3D::on_mouse, this);
        m_canvas->Unbind(wxEVT_LEFT_DCLICK, &GLCanvas3D::on_mouse, this);
        m_canvas->Unbind(wxEVT_MIDDLE_DCLICK, &GLCanvas3D::on_mouse, this);
        m_canvas->Unbind(wxEVT_RIGHT_DCLICK, &GLCanvas3D::on_mouse, this);
        m_canvas->Unbind(wxEVT_PAINT, &GLCanvas3D::on_paint, this);
    }
}

void GLCanvas3D::on_size(wxSizeEvent& evt)
{
    m_dirty = true;
}

void GLCanvas3D::on_idle(wxIdleEvent& evt)
{
    if (!m_initialized)
        return;

    m_dirty |= m_main_toolbar.update_items_state();
    m_dirty |= m_undoredo_toolbar.update_items_state();
#if ENABLE_NON_STATIC_CANVAS_MANAGER
    m_dirty |= wxGetApp().plater()->get_view_toolbar().update_items_state();
    bool mouse3d_controller_applied = wxGetApp().plater()->get_mouse3d_controller().apply(wxGetApp().plater()->get_camera());
#else
    m_dirty |= m_view_toolbar.update_items_state();
    bool mouse3d_controller_applied = wxGetApp().plater()->get_mouse3d_controller().apply(m_camera);
#endif // ENABLE_NON_STATIC_CANVAS_MANAGER
    m_dirty |= mouse3d_controller_applied;

    if (!m_dirty)
        return;

    _refresh_if_shown_on_screen();

    if (m_extra_frame_requested || mouse3d_controller_applied)
    {
        m_dirty = true;
        m_extra_frame_requested = false;
        evt.RequestMore();
    }
    else
        m_dirty = false;
}

void GLCanvas3D::on_char(wxKeyEvent& evt)
{
    if (!m_initialized)
        return;

    // see include/wx/defs.h enum wxKeyCode
    int keyCode = evt.GetKeyCode();
    int ctrlMask = wxMOD_CONTROL;

    auto imgui = wxGetApp().imgui();
    if (imgui->update_key_data(evt)) {
        render();
        return;
    }

    if ((keyCode == WXK_ESCAPE) && _deactivate_undo_redo_toolbar_items())
        return;

    if (m_gizmos.on_char(evt))
        return;

//#ifdef __APPLE__
//    ctrlMask |= wxMOD_RAW_CONTROL;
//#endif /* __APPLE__ */
    if ((evt.GetModifiers() & ctrlMask) != 0) {
        switch (keyCode) {
#ifdef __APPLE__
        case 'a':
        case 'A':
#else /* __APPLE__ */
        case WXK_CONTROL_A:
#endif /* __APPLE__ */
                post_event(SimpleEvent(EVT_GLCANVAS_SELECT_ALL));
        break;
#ifdef __APPLE__
        case 'c':
        case 'C':
#else /* __APPLE__ */
        case WXK_CONTROL_C:
#endif /* __APPLE__ */
            post_event(SimpleEvent(EVT_GLTOOLBAR_COPY));
        break;

#ifdef __APPLE__
        case 'm':
        case 'M':
#else /* __APPLE__ */
        case WXK_CONTROL_M:
#endif /* __APPLE__ */
            {
                Mouse3DController& controller = wxGetApp().plater()->get_mouse3d_controller();
                controller.show_settings_dialog(!controller.is_settings_dialog_shown());
                m_dirty = true;
                break;
            }

#ifdef __APPLE__
        case 'v':
        case 'V':
#else /* __APPLE__ */
        case WXK_CONTROL_V:
#endif /* __APPLE__ */
            post_event(SimpleEvent(EVT_GLTOOLBAR_PASTE));
        break;


#ifdef __APPLE__
        case 'y':
        case 'Y':
#else /* __APPLE__ */
        case WXK_CONTROL_Y:
#endif /* __APPLE__ */
            post_event(SimpleEvent(EVT_GLCANVAS_REDO));
        break;
#ifdef __APPLE__
        case 'z':
        case 'Z':
#else /* __APPLE__ */
        case WXK_CONTROL_Z:
#endif /* __APPLE__ */
            post_event(SimpleEvent(EVT_GLCANVAS_UNDO));
        break;

        case WXK_BACK:
        case WXK_DELETE:
             post_event(SimpleEvent(EVT_GLTOOLBAR_DELETE_ALL)); break;
		default:            evt.Skip();
        }
    } else if (evt.HasModifiers()) {
        evt.Skip();
    } else {
        switch (keyCode)
        {
        case WXK_BACK:
		case WXK_DELETE:
                  post_event(SimpleEvent(EVT_GLTOOLBAR_DELETE));
                  break;
        case WXK_ESCAPE: { deselect_all(); break; }
        case WXK_F5: { post_event(SimpleEvent(EVT_GLCANVAS_RELOAD_FROM_DISK)); break; }
        case '0': { select_view("iso"); break; }
        case '1': { select_view("top"); break; }
        case '2': { select_view("bottom"); break; }
        case '3': { select_view("front"); break; }
        case '4': { select_view("rear"); break; }
        case '5': { select_view("left"); break; }
        case '6': { select_view("right"); break; }
        case '+': { 
                    if (dynamic_cast<Preview*>(m_canvas->GetParent()) != nullptr)
                        post_event(wxKeyEvent(EVT_GLCANVAS_EDIT_COLOR_CHANGE, evt)); 
                    else
                        post_event(Event<int>(EVT_GLCANVAS_INCREASE_INSTANCES, +1)); 
                    break; }
        case '-': {  
                    if (dynamic_cast<Preview*>(m_canvas->GetParent()) != nullptr)
                        post_event(wxKeyEvent(EVT_GLCANVAS_EDIT_COLOR_CHANGE, evt)); 
                    else
                        post_event(Event<int>(EVT_GLCANVAS_INCREASE_INSTANCES, -1)); 
                    break; }
        case '?': { post_event(SimpleEvent(EVT_GLCANVAS_QUESTION_MARK)); break; }
        case 'A':
        case 'a': { post_event(SimpleEvent(EVT_GLCANVAS_ARRANGE)); break; }
        case 'B':
        case 'b': { zoom_to_bed(); break; }
        case 'E':
        case 'e': { m_labels.show(!m_labels.is_shown()); m_dirty = true; break; }
        case 'I':
        case 'i': { _update_camera_zoom(1.0); break; }
        case 'K':
#if ENABLE_NON_STATIC_CANVAS_MANAGER
        case 'k': { wxGetApp().plater()->get_camera().select_next_type(); m_dirty = true; break; }
#else
        case 'k': { m_camera.select_next_type(); m_dirty = true; break; }
#endif // ENABLE_NON_STATIC_CANVAS_MANAGER
        case 'O':
        case 'o': { _update_camera_zoom(-1.0); break; }
#if ENABLE_RENDER_PICKING_PASS
        case 'T':
        case 't': {
            m_show_picking_texture = !m_show_picking_texture;
            m_dirty = true; 
            break;
        }
#endif // ENABLE_RENDER_PICKING_PASS
        case 'Z':
        case 'z': { m_selection.is_empty() ? zoom_to_volumes() : zoom_to_selection(); break; }
        default:  { evt.Skip(); break; }
        }
    }
}

class TranslationProcessor
{
    using UpAction = std::function<void(void)>;
    using DownAction = std::function<void(const Vec3d&, bool, bool)>;

    UpAction m_up_action{ nullptr };
    DownAction m_down_action{ nullptr };

    bool m_running{ false };
    Vec3d m_direction{ Vec3d::UnitX() };

public:
    TranslationProcessor(UpAction up_action, DownAction down_action)
        : m_up_action(up_action), m_down_action(down_action)
    {
    }

    void process(wxKeyEvent& evt)
    {
        const int keyCode = evt.GetKeyCode();
        wxEventType type = evt.GetEventType();
        if (type == wxEVT_KEY_UP) {
            switch (keyCode)
            {
            case WXK_NUMPAD_LEFT:  case WXK_LEFT:
            case WXK_NUMPAD_RIGHT: case WXK_RIGHT:
            case WXK_NUMPAD_UP:    case WXK_UP:
            case WXK_NUMPAD_DOWN:  case WXK_DOWN:
            {
                m_running = false;
                m_up_action();
                break;
            }
            default: { break; }
            }
        }
        else if (type == wxEVT_KEY_DOWN) {
            bool apply = false;

            switch (keyCode)
            {
            case WXK_SHIFT:
            {
                if (m_running) 
                    apply = true;

                break;
            }
            case WXK_NUMPAD_LEFT:
            case WXK_LEFT:
            {
                m_direction = -Vec3d::UnitX();
                apply = true;
                break;
            }
            case WXK_NUMPAD_RIGHT:
            case WXK_RIGHT:
            {
                m_direction = Vec3d::UnitX();
                apply = true;
                break;
            }
            case WXK_NUMPAD_UP:
            case WXK_UP:
            {
                m_direction = Vec3d::UnitY();
                apply = true;
                break;
            }
            case WXK_NUMPAD_DOWN:
            case WXK_DOWN:
            {
                m_direction = -Vec3d::UnitY();
                apply = true;
                break;
            }
            default: { break; }
            }

            if (apply) {
                m_running = true;
                m_down_action(m_direction, evt.ShiftDown(), evt.CmdDown());
            }
        }
    }
};

void GLCanvas3D::on_key(wxKeyEvent& evt)
{
    static TranslationProcessor translationProcessor(
        [this]() {
            do_move(L("Gizmo-Move"));
            m_gizmos.update_data();

            wxGetApp().obj_manipul()->set_dirty();
            // Let the plater know that the dragging finished, so a delayed refresh
            // of the scene with the background processing data should be performed.
            post_event(SimpleEvent(EVT_GLCANVAS_MOUSE_DRAGGING_FINISHED));
            // updates camera target constraints
            refresh_camera_scene_box();
            m_dirty = true;
        },
        [this](const Vec3d& direction, bool slow, bool camera_space) {
            m_selection.start_dragging();
            double multiplier = slow ? 1.0 : 10.0;

            Vec3d displacement;
            if (camera_space)
            {
#if ENABLE_NON_STATIC_CANVAS_MANAGER
                Eigen::Matrix<double, 3, 3, Eigen::DontAlign> inv_view_3x3 = wxGetApp().plater()->get_camera().get_view_matrix().inverse().matrix().block(0, 0, 3, 3);
#else
                Eigen::Matrix<double, 3, 3, Eigen::DontAlign> inv_view_3x3 = m_camera.get_view_matrix().inverse().matrix().block(0, 0, 3, 3);
#endif // ENABLE_NON_STATIC_CANVAS_MANAGER
                displacement = multiplier * (inv_view_3x3 * direction);
                displacement(2) = 0.0;
            }
            else
                displacement = multiplier * direction;

            m_selection.translate(displacement);
            m_dirty = true;
        }
    );

    const int keyCode = evt.GetKeyCode();

    auto imgui = wxGetApp().imgui();
    if (imgui->update_key_data(evt)) {
        render();
    }
    else
    {
        if (!m_gizmos.on_key(evt))
        {
            if (evt.GetEventType() == wxEVT_KEY_UP) {
                if (m_tab_down && keyCode == WXK_TAB && !evt.HasAnyModifiers()) {
                    // Enable switching between 3D and Preview with Tab
                    // m_canvas->HandleAsNavigationKey(evt);   // XXX: Doesn't work in some cases / on Linux
                    post_event(SimpleEvent(EVT_GLCANVAS_TAB));
                }
                else if (keyCode == WXK_SHIFT)
                {
                    translationProcessor.process(evt);

                    if (m_picking_enabled && m_rectangle_selection.is_dragging())
                    {
                        _update_selection_from_hover();
                        m_rectangle_selection.stop_dragging();
                        m_mouse.ignore_left_up = true;
                        m_dirty = true;
                    }
//                    set_cursor(Standard);
                }
                else if (keyCode == WXK_ALT)
                {
                    if (m_picking_enabled && m_rectangle_selection.is_dragging())
                    {
                        _update_selection_from_hover();
                        m_rectangle_selection.stop_dragging();
                        m_mouse.ignore_left_up = true;
                        m_dirty = true;
                    }
//                    set_cursor(Standard);
                }
                else if (keyCode == WXK_CONTROL)
                    m_dirty = true;
                else if (m_gizmos.is_enabled() && !m_selection.is_empty()) {
                    translationProcessor.process(evt);

                    switch (keyCode)
                    {
                    case WXK_NUMPAD_PAGEUP:   case WXK_PAGEUP:
                    case WXK_NUMPAD_PAGEDOWN: case WXK_PAGEDOWN:
                    {
                        do_rotate(L("Gizmo-Rotate"));
                        m_gizmos.update_data();

                        wxGetApp().obj_manipul()->set_dirty();
                        // Let the plater know that the dragging finished, so a delayed refresh
                        // of the scene with the background processing data should be performed.
                        post_event(SimpleEvent(EVT_GLCANVAS_MOUSE_DRAGGING_FINISHED));
                        // updates camera target constraints
                        refresh_camera_scene_box();
                        m_dirty = true;

                        break;
                    }
                    default: { break; }
                    }
                }
            }
            else if (evt.GetEventType() == wxEVT_KEY_DOWN) {
                m_tab_down = keyCode == WXK_TAB && !evt.HasAnyModifiers();
                if (keyCode == WXK_SHIFT)
                {
                    translationProcessor.process(evt);

                    if (m_picking_enabled && (m_gizmos.get_current_type() != GLGizmosManager::SlaSupports))
                    {
                        m_mouse.ignore_left_up = false;
//                        set_cursor(Cross);
                    }
                }
                else if (keyCode == WXK_ALT)
                {
                    if (m_picking_enabled && (m_gizmos.get_current_type() != GLGizmosManager::SlaSupports))
                    {
                        m_mouse.ignore_left_up = false;
//                        set_cursor(Cross);
                    }
                }
                else if (keyCode == WXK_CONTROL)
                    m_dirty = true;
                else if (m_gizmos.is_enabled() && !m_selection.is_empty())
                {
                    auto do_rotate = [this](double angle_z_rad) {
                        m_selection.start_dragging();
                        m_selection.rotate(Vec3d(0.0, 0.0, angle_z_rad), TransformationType(TransformationType::World_Relative_Joint));
                        m_dirty = true;
//                        wxGetApp().obj_manipul()->set_dirty();
                    };

                    translationProcessor.process(evt);

                    switch (keyCode)
                    {
                    case WXK_NUMPAD_PAGEUP:   case WXK_PAGEUP:   { do_rotate(0.25 * M_PI); break; }
                    case WXK_NUMPAD_PAGEDOWN: case WXK_PAGEDOWN: { do_rotate(-0.25 * M_PI); break; }
                    default: { break; }
                    }
                }
                else if (!m_gizmos.is_enabled())
                {
                    // DoubleSlider navigation in Preview
                    if (keyCode == WXK_LEFT ||
                        keyCode == WXK_RIGHT ||
                        keyCode == WXK_UP ||
                        keyCode == WXK_DOWN)
                    {
                        if (dynamic_cast<Preview*>(m_canvas->GetParent()) != nullptr)
                            post_event(wxKeyEvent(EVT_GLCANVAS_MOVE_DOUBLE_SLIDER, evt));
                    }
                }
            }
        }
    }

    if (keyCode != WXK_TAB
        && keyCode != WXK_LEFT
        && keyCode != WXK_UP
        && keyCode != WXK_RIGHT
        && keyCode != WXK_DOWN) {
        evt.Skip();   // Needed to have EVT_CHAR generated as well
    }
}

void GLCanvas3D::on_mouse_wheel(wxMouseEvent& evt)
{
#ifdef WIN32
    // Try to filter out spurious mouse wheel events comming from 3D mouse.
    if (wxGetApp().plater()->get_mouse3d_controller().process_mouse_wheel())
        return;
#endif

    if (!m_initialized)
        return;

    // Ignore the wheel events if the middle button is pressed.
    if (evt.MiddleIsDown())
        return;

#if ENABLE_RETINA_GL
    const float scale = m_retina_helper->get_scale_factor();
    evt.SetX(evt.GetX() * scale);
    evt.SetY(evt.GetY() * scale);
#endif

#ifdef __WXMSW__
	// For some reason the Idle event is not being generated after the mouse scroll event in case of scrolling with the two fingers on the touch pad,
	// if the event is not allowed to be passed further.
	// https://github.com/prusa3d/PrusaSlicer/issues/2750
	evt.Skip();
#endif /* __WXMSW__ */

    // Performs layers editing updates, if enabled
    if (is_layers_editing_enabled())
    {
        int object_idx_selected = m_selection.get_object_idx();
        if (object_idx_selected != -1)
        {
            // A volume is selected. Test, whether hovering over a layer thickness bar.
            if (m_layers_editing.bar_rect_contains(*this, (float)evt.GetX(), (float)evt.GetY()))
            {
                // Adjust the width of the selection.
                m_layers_editing.band_width = std::max(std::min(m_layers_editing.band_width * (1.0f + 0.1f * (float)evt.GetWheelRotation() / (float)evt.GetWheelDelta()), 10.0f), 1.5f);
                if (m_canvas != nullptr)
                    m_canvas->Refresh();

                return;
            }
        }
    }

    // Inform gizmos about the event so they have the opportunity to react.
    if (m_gizmos.on_mouse_wheel(evt))
        return;

    // Calculate the zoom delta and apply it to the current zoom factor
    _update_camera_zoom((double)evt.GetWheelRotation() / (double)evt.GetWheelDelta());
}

void GLCanvas3D::on_timer(wxTimerEvent& evt)
{
    if (m_layers_editing.state == LayersEditing::Editing)
        _perform_layer_editing_action();
}

#ifndef NDEBUG
// #define SLIC3R_DEBUG_MOUSE_EVENTS
#endif

#ifdef SLIC3R_DEBUG_MOUSE_EVENTS
std::string format_mouse_event_debug_message(const wxMouseEvent &evt)
{
	static int idx = 0;
	char buf[2048];
	std::string out;
	sprintf(buf, "Mouse Event %d - ", idx ++);
	out = buf;

	if (evt.Entering())
		out += "Entering ";
	if (evt.Leaving())
		out += "Leaving ";
	if (evt.Dragging())
		out += "Dragging ";
	if (evt.Moving())
		out += "Moving ";
	if (evt.Magnify())
		out += "Magnify ";
	if (evt.LeftDown())
		out += "LeftDown ";
	if (evt.LeftUp())
		out += "LeftUp ";
	if (evt.LeftDClick())
		out += "LeftDClick ";
	if (evt.MiddleDown())
		out += "MiddleDown ";
	if (evt.MiddleUp())
		out += "MiddleUp ";
	if (evt.MiddleDClick())
		out += "MiddleDClick ";
	if (evt.RightDown())
		out += "RightDown ";
	if (evt.RightUp())
		out += "RightUp ";
	if (evt.RightDClick())
		out += "RightDClick ";

	sprintf(buf, "(%d, %d)", evt.GetX(), evt.GetY());
	out += buf;
	return out;
}
#endif /* SLIC3R_DEBUG_MOUSE_EVENTS */

void GLCanvas3D::on_mouse(wxMouseEvent& evt)
{
<<<<<<< HEAD
#if ENABLE_NON_STATIC_CANVAS_MANAGER
    if (!m_initialized)
        return;
#endif // ENABLE_NON_STATIC_CANVAS_MANAGER
=======
    if (!m_initialized || !_set_current())
        return;
>>>>>>> 2c9bd86a

#if ENABLE_RETINA_GL
    const float scale = m_retina_helper->get_scale_factor();
    evt.SetX(evt.GetX() * scale);
    evt.SetY(evt.GetY() * scale);
#endif

	Point pos(evt.GetX(), evt.GetY());

    ImGuiWrapper *imgui = wxGetApp().imgui();
    if (imgui->update_mouse_data(evt)) {
        m_mouse.position = evt.Leaving() ? Vec2d(-1.0, -1.0) : pos.cast<double>();
        render();
#ifdef SLIC3R_DEBUG_MOUSE_EVENTS
		printf((format_mouse_event_debug_message(evt) + " - Consumed by ImGUI\n").c_str());
#endif /* SLIC3R_DEBUG_MOUSE_EVENTS */
		return;
    }

#ifdef __WXMSW__
	bool on_enter_workaround = false;
    if (! evt.Entering() && ! evt.Leaving() && m_mouse.position.x() == -1.0) {
        // Workaround for SPE-832: There seems to be a mouse event sent to the window before evt.Entering()
        m_mouse.position = pos.cast<double>();
        render();
#ifdef SLIC3R_DEBUG_MOUSE_EVENTS
		printf((format_mouse_event_debug_message(evt) + " - OnEnter workaround\n").c_str());
#endif /* SLIC3R_DEBUG_MOUSE_EVENTS */
		on_enter_workaround = true;
    } else 
#endif /* __WXMSW__ */
    {
#ifdef SLIC3R_DEBUG_MOUSE_EVENTS
		printf((format_mouse_event_debug_message(evt) + " - other\n").c_str());
#endif /* SLIC3R_DEBUG_MOUSE_EVENTS */
	}

    if (m_main_toolbar.on_mouse(evt, *this))
    {
        if (evt.LeftUp() || evt.MiddleUp() || evt.RightUp())
            mouse_up_cleanup();
        m_mouse.set_start_position_3D_as_invalid();
        return;
    }

    if (m_undoredo_toolbar.on_mouse(evt, *this))
    {
        if (evt.LeftUp() || evt.MiddleUp() || evt.RightUp())
            mouse_up_cleanup();
        m_mouse.set_start_position_3D_as_invalid();
        return;
    }

#if ENABLE_NON_STATIC_CANVAS_MANAGER
    if (wxGetApp().plater()->get_view_toolbar().on_mouse(evt, *this))
#else
    if (m_view_toolbar.on_mouse(evt, *this))
#endif // ENABLE_NON_STATIC_CANVAS_MANAGER
    {
        if (evt.LeftUp() || evt.MiddleUp() || evt.RightUp())
            mouse_up_cleanup();
        m_mouse.set_start_position_3D_as_invalid();
        return;
    }

    if (m_gizmos.on_mouse(evt))
    {
        if (evt.LeftUp() || evt.MiddleUp() || evt.RightUp())
            mouse_up_cleanup();

        m_mouse.set_start_position_3D_as_invalid();
        return;
    }

    int selected_object_idx = m_selection.get_object_idx();
    int layer_editing_object_idx = is_layers_editing_enabled() ? selected_object_idx : -1;
    m_layers_editing.select_object(*m_model, layer_editing_object_idx);

    if (m_mouse.drag.move_requires_threshold && m_mouse.is_move_start_threshold_position_2D_defined() && m_mouse.is_move_threshold_met(pos))
    {
        m_mouse.drag.move_requires_threshold = false;
        m_mouse.set_move_start_threshold_position_2D_as_invalid();
    }

    if (evt.ButtonDown() && wxWindow::FindFocus() != this->m_canvas)
        // Grab keyboard focus on any mouse click event.
        m_canvas->SetFocus();

    if (evt.Entering())
    {
//#if defined(__WXMSW__) || defined(__linux__)
//        // On Windows and Linux needs focus in order to catch key events
        // Set focus in order to remove it from sidebar fields
        if (m_canvas != nullptr) {
            // Only set focus, if the top level window of this canvas is active.
            auto p = dynamic_cast<wxWindow*>(evt.GetEventObject());
            while (p->GetParent())
                p = p->GetParent();
            auto *top_level_wnd = dynamic_cast<wxTopLevelWindow*>(p);
            if (top_level_wnd && top_level_wnd->IsActive())
                m_canvas->SetFocus();
            m_mouse.position = pos.cast<double>();
            // 1) forces a frame render to ensure that m_hover_volume_idxs is updated even when the user right clicks while
            // the context menu is shown, ensuring it to disappear if the mouse is outside any volume and to
            // change the volume hover state if any is under the mouse 
            // 2) when switching between 3d view and preview the size of the canvas changes if the side panels are visible,
            // so forces a resize to avoid multiple renders with different sizes (seen as flickering)
            _refresh_if_shown_on_screen();
        }
        m_mouse.set_start_position_2D_as_invalid();
//#endif
    }
    else if (evt.Leaving())
    {
        _deactivate_undo_redo_toolbar_items();

        // to remove hover on objects when the mouse goes out of this canvas
        m_mouse.position = Vec2d(-1.0, -1.0);
        m_dirty = true;
    }
    else if (evt.LeftDown() || evt.RightDown() || evt.MiddleDown())
    {
        if (_deactivate_undo_redo_toolbar_items())
            return;

        // If user pressed left or right button we first check whether this happened
        // on a volume or not.
        m_layers_editing.state = LayersEditing::Unknown;
        if ((layer_editing_object_idx != -1) && m_layers_editing.bar_rect_contains(*this, pos(0), pos(1)))
        {
            // A volume is selected and the mouse is inside the layer thickness bar.
            // Start editing the layer height.
            m_layers_editing.state = LayersEditing::Editing;
            _perform_layer_editing_action(&evt);
        }
        else if (evt.LeftDown() && (evt.ShiftDown() || evt.AltDown()) && m_picking_enabled)
        {
            if (m_gizmos.get_current_type() != GLGizmosManager::SlaSupports)
            {
                m_rectangle_selection.start_dragging(m_mouse.position, evt.ShiftDown() ? GLSelectionRectangle::Select : GLSelectionRectangle::Deselect);
                m_dirty = true;
            }
        }
        else
        {
            // Select volume in this 3D canvas.
            // Don't deselect a volume if layer editing is enabled. We want the object to stay selected
            // during the scene manipulation.

            if (m_picking_enabled && (!m_hover_volume_idxs.empty() || !is_layers_editing_enabled()))
            {
                if (evt.LeftDown() && !m_hover_volume_idxs.empty())
                {
                    int volume_idx = get_first_hover_volume_idx();
                    bool already_selected = m_selection.contains_volume(volume_idx);
                    bool ctrl_down = evt.CmdDown();

                    Selection::IndicesList curr_idxs = m_selection.get_volume_idxs();

                    if (already_selected && ctrl_down)
                        m_selection.remove(volume_idx);
                    else
                    {
                        m_selection.add(volume_idx, !ctrl_down, true);
                        m_mouse.drag.move_requires_threshold = !already_selected;
                        if (already_selected)
                            m_mouse.set_move_start_threshold_position_2D_as_invalid();
                        else
                            m_mouse.drag.move_start_threshold_position_2D = pos;
                    }

                    // propagate event through callback
                    if (curr_idxs != m_selection.get_volume_idxs())
                    {
                        if (m_selection.is_empty())
                            m_gizmos.reset_all_states();
                        else
                            m_gizmos.refresh_on_off_state();

                        m_gizmos.update_data();
                        post_event(SimpleEvent(EVT_GLCANVAS_OBJECT_SELECT));
                        m_dirty = true;
                    }
                }
            }

            if (!m_hover_volume_idxs.empty())
            {
                if (evt.LeftDown() && m_moving_enabled && (m_mouse.drag.move_volume_idx == -1))
                {
                    // Only accept the initial position, if it is inside the volume bounding box.
                    int volume_idx = get_first_hover_volume_idx();
                    BoundingBoxf3 volume_bbox = m_volumes.volumes[volume_idx]->transformed_bounding_box();
                    volume_bbox.offset(1.0);
                    if (volume_bbox.contains(m_mouse.scene_position))
                    {
                        m_volumes.volumes[volume_idx]->hover = GLVolume::HS_None;
                        // The dragging operation is initiated.
                        m_mouse.drag.move_volume_idx = volume_idx;
                        m_selection.start_dragging();
                        m_mouse.drag.start_position_3D = m_mouse.scene_position;
                        m_moving = true;
                    }
                }
            }
        }
    }
    else if (evt.Dragging() && evt.LeftIsDown() && (m_layers_editing.state == LayersEditing::Unknown) && (m_mouse.drag.move_volume_idx != -1))
    {
        if (!m_mouse.drag.move_requires_threshold)
        {
            m_mouse.dragging = true;

            Vec3d cur_pos = m_mouse.drag.start_position_3D;
            // we do not want to translate objects if the user just clicked on an object while pressing shift to remove it from the selection and then drag
            if (m_selection.contains_volume(get_first_hover_volume_idx()))
            {
#if ENABLE_NON_STATIC_CANVAS_MANAGER
                const Camera& camera = wxGetApp().plater()->get_camera();
                if (std::abs(camera.get_dir_forward()(2)) < EPSILON)
#else
                if (std::abs(m_camera.get_dir_forward()(2)) < EPSILON)
#endif // ENABLE_NON_STATIC_CANVAS_MANAGER
                {
                    // side view -> move selected volumes orthogonally to camera view direction
                    Linef3 ray = mouse_ray(pos);
                    Vec3d dir = ray.unit_vector();
                    // finds the intersection of the mouse ray with the plane parallel to the camera viewport and passing throught the starting position
                    // use ray-plane intersection see i.e. https://en.wikipedia.org/wiki/Line%E2%80%93plane_intersection algebric form
                    // in our case plane normal and ray direction are the same (orthogonal view)
                    // when moving to perspective camera the negative z unit axis of the camera needs to be transformed in world space and used as plane normal
                    Vec3d inters = ray.a + (m_mouse.drag.start_position_3D - ray.a).dot(dir) / dir.squaredNorm() * dir;
                    // vector from the starting position to the found intersection
                    Vec3d inters_vec = inters - m_mouse.drag.start_position_3D;

#if ENABLE_NON_STATIC_CANVAS_MANAGER
                    Vec3d camera_right = camera.get_dir_right();
                    Vec3d camera_up = camera.get_dir_up();
#else
                    Vec3d camera_right = m_camera.get_dir_right();
                    Vec3d camera_up = m_camera.get_dir_up();
#endif // ENABLE_NON_STATIC_CANVAS_MANAGER

                    // finds projection of the vector along the camera axes
                    double projection_x = inters_vec.dot(camera_right);
                    double projection_z = inters_vec.dot(camera_up);

                    // apply offset
                    cur_pos = m_mouse.drag.start_position_3D + projection_x * camera_right + projection_z * camera_up;
                }
                else
                {
                    // Generic view
                    // Get new position at the same Z of the initial click point.
                    float z0 = 0.0f;
                    float z1 = 1.0f;
                    cur_pos = Linef3(_mouse_to_3d(pos, &z0), _mouse_to_3d(pos, &z1)).intersect_plane(m_mouse.drag.start_position_3D(2));
                }
            }

            m_selection.translate(cur_pos - m_mouse.drag.start_position_3D);
            wxGetApp().obj_manipul()->set_dirty();
            m_dirty = true;
        }
    }
    else if (evt.Dragging() && evt.LeftIsDown() && m_picking_enabled && m_rectangle_selection.is_dragging())
    {
        m_rectangle_selection.dragging(pos.cast<double>());
        m_dirty = true;
    }
    else if (evt.Dragging())
    {
        m_mouse.dragging = true;

        if ((m_layers_editing.state != LayersEditing::Unknown) && (layer_editing_object_idx != -1))
        {
            set_tooltip("");
            if (m_layers_editing.state == LayersEditing::Editing)
                _perform_layer_editing_action(&evt);
        }
        // do not process the dragging if the left mouse was set down in another canvas
        else if (evt.LeftIsDown())
        {
            // if dragging over blank area with left button, rotate
            if (m_hover_volume_idxs.empty() && m_mouse.is_start_position_3D_defined())
            {
                const Vec3d rot = (Vec3d(pos.x(), pos.y(), 0.) - m_mouse.drag.start_position_3D) * (PI * TRACKBALLSIZE / 180.);
#if ENABLE_NON_STATIC_CANVAS_MANAGER
                if (wxGetApp().plater()->get_mouse3d_controller().connected() || (wxGetApp().app_config->get("use_free_camera") == "1"))
                    // Virtual track ball (similar to the 3DConnexion mouse).
                    wxGetApp().plater()->get_camera().rotate_local_around_target(Vec3d(rot.y(), rot.x(), 0.));
                else
                    wxGetApp().plater()->get_camera().rotate_on_sphere(rot.x(), rot.y(), wxGetApp().preset_bundle->printers.get_edited_preset().printer_technology() != ptSLA);
#else
                if (wxGetApp().plater()->get_mouse3d_controller().connected() || (wxGetApp().app_config->get("use_free_camera") == "1"))
                    // Virtual track ball (similar to the 3DConnexion mouse).
                    m_camera.rotate_local_around_target(Vec3d(rot.y(), rot.x(), 0.));
                else
                    m_camera.rotate_on_sphere(rot.x(), rot.y(), wxGetApp().preset_bundle->printers.get_edited_preset().printer_technology() != ptSLA);
#endif // ENABLE_NON_STATIC_CANVAS_MANAGER

                m_dirty = true;
            }
            m_mouse.drag.start_position_3D = Vec3d((double)pos(0), (double)pos(1), 0.0);
        }
        else if (evt.MiddleIsDown() || evt.RightIsDown())
        {
            // If dragging over blank area with right button, pan.
            if (m_mouse.is_start_position_2D_defined())
            {
                // get point in model space at Z = 0
                float z = 0.0f;
                const Vec3d& cur_pos = _mouse_to_3d(pos, &z);
                Vec3d orig = _mouse_to_3d(m_mouse.drag.start_position_2D, &z);
#if ENABLE_NON_STATIC_CANVAS_MANAGER
                Camera& camera = wxGetApp().plater()->get_camera();
                camera.set_target(camera.get_target() + orig - cur_pos);
#else
                m_camera.set_target(m_camera.get_target() + orig - cur_pos);
#endif // ENABLE_NON_STATIC_CANVAS_MANAGER
                m_dirty = true;
            }
            
            m_mouse.drag.start_position_2D = pos;
        }
    }
    else if (evt.LeftUp() || evt.MiddleUp() || evt.RightUp())
    {
        if (m_layers_editing.state != LayersEditing::Unknown)
        {
            m_layers_editing.state = LayersEditing::Unknown;
            _stop_timer();
            m_layers_editing.accept_changes(*this);
        }
        else if ((m_mouse.drag.move_volume_idx != -1) && m_mouse.dragging)
        {
            do_move(L("Move Object"));
            wxGetApp().obj_manipul()->set_dirty();
            // Let the plater know that the dragging finished, so a delayed refresh
            // of the scene with the background processing data should be performed.
            post_event(SimpleEvent(EVT_GLCANVAS_MOUSE_DRAGGING_FINISHED));
        }
        else if (evt.LeftUp() && m_picking_enabled && m_rectangle_selection.is_dragging())
        {
            if (evt.ShiftDown() || evt.AltDown())
                _update_selection_from_hover();

            m_rectangle_selection.stop_dragging();
        }
        else if (evt.LeftUp() && !m_mouse.ignore_left_up && !m_mouse.dragging && m_hover_volume_idxs.empty() && !is_layers_editing_enabled())
        {
            // deselect and propagate event through callback
            if (!evt.ShiftDown() && m_picking_enabled)
                deselect_all();
        }
        else if (evt.RightUp())
        {
            m_mouse.position = pos.cast<double>();
            // forces a frame render to ensure that m_hover_volume_idxs is updated even when the user right clicks while
            // the context menu is already shown
            render();
            if (!m_hover_volume_idxs.empty())
            {
                // if right clicking on volume, propagate event through callback (shows context menu)
                int volume_idx = get_first_hover_volume_idx();
                if (!m_volumes.volumes[volume_idx]->is_wipe_tower // no context menu for the wipe tower
                    && m_gizmos.get_current_type() != GLGizmosManager::SlaSupports)  // disable context menu when the gizmo is open
                {
                    // forces the selection of the volume
                    /* m_selection.add(volume_idx); // #et_FIXME_if_needed
                     * To avoid extra "Add-Selection" snapshots,
                     * call add() with check_for_already_contained=true
                     * */
                    m_selection.add(volume_idx, true, true); 
                    m_gizmos.refresh_on_off_state();
                    post_event(SimpleEvent(EVT_GLCANVAS_OBJECT_SELECT));
                    m_gizmos.update_data();
                    wxGetApp().obj_manipul()->set_dirty();
                    // forces a frame render to update the view before the context menu is shown
                    render();
                }
            }
            Vec2d logical_pos = pos.cast<double>();
#if ENABLE_RETINA_GL
            const float factor = m_retina_helper->get_scale_factor();
            logical_pos = logical_pos.cwiseQuotient(Vec2d(factor, factor));
#endif // ENABLE_RETINA_GL
            if (!m_mouse.dragging)
                // do not post the event if the user is panning the scene
                post_event(RBtnEvent(EVT_GLCANVAS_RIGHT_CLICK, { logical_pos, m_hover_volume_idxs.empty() }));
        }

        mouse_up_cleanup();
    }
    else if (evt.Moving())
    {
        m_mouse.position = pos.cast<double>();
        std::string tooltip = "";

        if (tooltip.empty())
            tooltip = m_layers_editing.get_tooltip(*this);

        if (tooltip.empty())
            tooltip = m_gizmos.get_tooltip();

        if (tooltip.empty())
            tooltip = m_main_toolbar.get_tooltip();

        if (tooltip.empty())
            tooltip = m_undoredo_toolbar.get_tooltip();

        if (tooltip.empty())
#if ENABLE_NON_STATIC_CANVAS_MANAGER
            tooltip = wxGetApp().plater()->get_view_toolbar().get_tooltip();
#else
            tooltip = m_view_toolbar.get_tooltip();
#endif // ENABLE_NON_STATIC_CANVAS_MANAGER

        set_tooltip(tooltip);

        // updates gizmos overlay
        if (m_selection.is_empty())
            m_gizmos.reset_all_states();

        // Only refresh if picking is enabled, in that case the objects may get highlighted if the mouse cursor hovers over.
        if (m_picking_enabled)
            m_dirty = true;
    }
    else
        evt.Skip();

#ifdef __WXMSW__
	if (on_enter_workaround)
		m_mouse.position = Vec2d(-1., -1.);
#endif /* __WXMSW__ */
}

void GLCanvas3D::on_paint(wxPaintEvent& evt)
{
    if (m_initialized)
        m_dirty = true;
    else
        // Call render directly, so it gets initialized immediately, not from On Idle handler.
        this->render();
}

Size GLCanvas3D::get_canvas_size() const
{
    int w = 0;
    int h = 0;

    if (m_canvas != nullptr)
        m_canvas->GetSize(&w, &h);

#if ENABLE_RETINA_GL
    const float factor = m_retina_helper->get_scale_factor();
    w *= factor;
    h *= factor;
#else
    const float factor = 1.0f;
#endif

    return Size(w, h, factor);
}

Vec2d GLCanvas3D::get_local_mouse_position() const
{
    if (m_canvas == nullptr)
		return Vec2d::Zero();

    wxPoint mouse_pos = m_canvas->ScreenToClient(wxGetMousePosition());
    const double factor = 
#if ENABLE_RETINA_GL
        m_retina_helper->get_scale_factor();
#else
        1.0;
#endif
    return Vec2d(factor * mouse_pos.x, factor * mouse_pos.y);
}

void GLCanvas3D::reset_legend_texture()
{
    if (m_legend_texture.get_id() != 0)
    {
        _set_current();
        m_legend_texture.reset();
    }
}

void GLCanvas3D::set_tooltip(const std::string& tooltip) const
{
    if (m_canvas != nullptr)
    {
        wxToolTip* t = m_canvas->GetToolTip();
        if (t != nullptr)
        {
            if (tooltip.empty())
                m_canvas->UnsetToolTip();
            else
                t->SetTip(wxString::FromUTF8(tooltip.data()));
        }
        else if (!tooltip.empty()) // Avoid "empty" tooltips => unset of the empty tooltip leads to application crash under OSX
            m_canvas->SetToolTip(wxString::FromUTF8(tooltip.data()));
    }
}


void GLCanvas3D::do_move(const std::string& snapshot_type)
{
    if (m_model == nullptr)
        return;

    if (!snapshot_type.empty())
        wxGetApp().plater()->take_snapshot(_(snapshot_type));

    std::set<std::pair<int, int>> done;  // keeps track of modified instances
    bool object_moved = false;
    Vec3d wipe_tower_origin = Vec3d::Zero();

    Selection::EMode selection_mode = m_selection.get_mode();

    for (const GLVolume* v : m_volumes.volumes)
    {
        int object_idx = v->object_idx();
        int instance_idx = v->instance_idx();
        int volume_idx = v->volume_idx();

        std::pair<int, int> done_id(object_idx, instance_idx);

        if ((0 <= object_idx) && (object_idx < (int)m_model->objects.size()))
        {
            done.insert(done_id);

            // Move instances/volumes
            ModelObject* model_object = m_model->objects[object_idx];
            if (model_object != nullptr)
            {
                if (selection_mode == Selection::Instance)
                    model_object->instances[instance_idx]->set_offset(v->get_instance_offset());
                else if (selection_mode == Selection::Volume)
                    model_object->volumes[volume_idx]->set_offset(v->get_volume_offset());

                object_moved = true;
                model_object->invalidate_bounding_box();
            }
        }
        else if (object_idx == 1000)
            // Move a wipe tower proxy.
            wipe_tower_origin = v->get_volume_offset();
    }

    // Fixes sinking/flying instances
    for (const std::pair<int, int>& i : done)
    {
        ModelObject* m = m_model->objects[i.first];
        Vec3d shift(0.0, 0.0, -m->get_instance_min_z(i.second));
        m_selection.translate(i.first, i.second, shift);
        m->translate_instance(i.second, shift);
    }

    if (object_moved)
        post_event(SimpleEvent(EVT_GLCANVAS_INSTANCE_MOVED));

    if (wipe_tower_origin != Vec3d::Zero())
        post_event(Vec3dEvent(EVT_GLCANVAS_WIPETOWER_MOVED, std::move(wipe_tower_origin)));

    m_dirty = true;
}

void GLCanvas3D::do_rotate(const std::string& snapshot_type)
{
    if (m_model == nullptr)
        return;

    if (!snapshot_type.empty())
        wxGetApp().plater()->take_snapshot(_(snapshot_type));

    std::set<std::pair<int, int>> done;  // keeps track of modified instances

    Selection::EMode selection_mode = m_selection.get_mode();

    for (const GLVolume* v : m_volumes.volumes)
    {
        int object_idx = v->object_idx();
        if (object_idx == 1000) { // the wipe tower
            Vec3d offset = v->get_volume_offset();
            post_event(Vec3dEvent(EVT_GLCANVAS_WIPETOWER_ROTATED, Vec3d(offset(0), offset(1), v->get_volume_rotation()(2))));
        }
        if ((object_idx < 0) || ((int)m_model->objects.size() <= object_idx))
            continue;

        int instance_idx = v->instance_idx();
        int volume_idx = v->volume_idx();

        done.insert(std::pair<int, int>(object_idx, instance_idx));

        // Rotate instances/volumes.
        ModelObject* model_object = m_model->objects[object_idx];
        if (model_object != nullptr)
        {
            if (selection_mode == Selection::Instance)
            {
                model_object->instances[instance_idx]->set_rotation(v->get_instance_rotation());
                model_object->instances[instance_idx]->set_offset(v->get_instance_offset());
            }
            else if (selection_mode == Selection::Volume)
            {
                model_object->volumes[volume_idx]->set_rotation(v->get_volume_rotation());
                model_object->volumes[volume_idx]->set_offset(v->get_volume_offset());
            }
            model_object->invalidate_bounding_box();
        }
    }

    // Fixes sinking/flying instances
    for (const std::pair<int, int>& i : done)
    {
        ModelObject* m = m_model->objects[i.first];
        Vec3d shift(0.0, 0.0, -m->get_instance_min_z(i.second));
        m_selection.translate(i.first, i.second, shift);
        m->translate_instance(i.second, shift);
    }

    if (!done.empty())
        post_event(SimpleEvent(EVT_GLCANVAS_INSTANCE_ROTATED));

    m_dirty = true;
}

void GLCanvas3D::do_scale(const std::string& snapshot_type)
{
    if (m_model == nullptr)
        return;

    if (!snapshot_type.empty())
        wxGetApp().plater()->take_snapshot(_(snapshot_type));

    std::set<std::pair<int, int>> done;  // keeps track of modified instances

    Selection::EMode selection_mode = m_selection.get_mode();

    for (const GLVolume* v : m_volumes.volumes)
    {
        int object_idx = v->object_idx();
        if ((object_idx < 0) || ((int)m_model->objects.size() <= object_idx))
            continue;

        int instance_idx = v->instance_idx();
        int volume_idx = v->volume_idx();

        done.insert(std::pair<int, int>(object_idx, instance_idx));

        // Rotate instances/volumes
        ModelObject* model_object = m_model->objects[object_idx];
        if (model_object != nullptr)
        {
            if (selection_mode == Selection::Instance)
            {
                model_object->instances[instance_idx]->set_scaling_factor(v->get_instance_scaling_factor());
                model_object->instances[instance_idx]->set_offset(v->get_instance_offset());
            }
            else if (selection_mode == Selection::Volume)
            {
                model_object->instances[instance_idx]->set_offset(v->get_instance_offset());
                model_object->volumes[volume_idx]->set_scaling_factor(v->get_volume_scaling_factor());
                model_object->volumes[volume_idx]->set_offset(v->get_volume_offset());
            }
            model_object->invalidate_bounding_box();
        }
    }

    // Fixes sinking/flying instances
    for (const std::pair<int, int>& i : done)
    {
        ModelObject* m = m_model->objects[i.first];
        Vec3d shift(0.0, 0.0, -m->get_instance_min_z(i.second));
        m_selection.translate(i.first, i.second, shift);
        m->translate_instance(i.second, shift);
    }

    if (!done.empty())
        post_event(SimpleEvent(EVT_GLCANVAS_INSTANCE_ROTATED));

    m_dirty = true;
}

void GLCanvas3D::do_flatten(const Vec3d& normal, const std::string& snapshot_type)
{
    if (!snapshot_type.empty())
        wxGetApp().plater()->take_snapshot(_(snapshot_type));

    m_selection.flattening_rotate(normal);
    do_rotate(""); // avoid taking another snapshot
}

void GLCanvas3D::do_mirror(const std::string& snapshot_type)
{
    if (m_model == nullptr)
        return;

    if (!snapshot_type.empty())
        wxGetApp().plater()->take_snapshot(_(snapshot_type));

    std::set<std::pair<int, int>> done;  // keeps track of modified instances

    Selection::EMode selection_mode = m_selection.get_mode();

    for (const GLVolume* v : m_volumes.volumes)
    {
        int object_idx = v->object_idx();
        if ((object_idx < 0) || ((int)m_model->objects.size() <= object_idx))
            continue;

        int instance_idx = v->instance_idx();
        int volume_idx = v->volume_idx();

        done.insert(std::pair<int, int>(object_idx, instance_idx));

        // Mirror instances/volumes
        ModelObject* model_object = m_model->objects[object_idx];
        if (model_object != nullptr)
        {
            if (selection_mode == Selection::Instance)
                model_object->instances[instance_idx]->set_mirror(v->get_instance_mirror());
            else if (selection_mode == Selection::Volume)
                model_object->volumes[volume_idx]->set_mirror(v->get_volume_mirror());

            model_object->invalidate_bounding_box();
        }
    }

    // Fixes sinking/flying instances
    for (const std::pair<int, int>& i : done)
    {
        ModelObject* m = m_model->objects[i.first];
        Vec3d shift(0.0, 0.0, -m->get_instance_min_z(i.second));
        m_selection.translate(i.first, i.second, shift);
        m->translate_instance(i.second, shift);
    }

    post_event(SimpleEvent(EVT_GLCANVAS_SCHEDULE_BACKGROUND_PROCESS));

    m_dirty = true;
}

void GLCanvas3D::update_gizmos_on_off_state()
{
    set_as_dirty();
    m_gizmos.update_data();
    m_gizmos.refresh_on_off_state();
}

void GLCanvas3D::handle_sidebar_focus_event(const std::string& opt_key, bool focus_on)
{
    m_sidebar_field = focus_on ? opt_key : "";

    if (!m_sidebar_field.empty())
        m_gizmos.reset_all_states();

    m_dirty = true;
}

void GLCanvas3D::handle_layers_data_focus_event(const t_layer_height_range range, const EditorType type)
{
    std::string field = "layer_" + std::to_string(type) + "_" + std::to_string(range.first) + "_" + std::to_string(range.second);
    handle_sidebar_focus_event(field, true);
}

void GLCanvas3D::update_ui_from_settings()
{
    m_dirty = true;

#if ENABLE_RETINA_GL
    const float orig_scaling = m_retina_helper->get_scale_factor();

    const bool use_retina = wxGetApp().app_config->get("use_retina_opengl") == "1";
    BOOST_LOG_TRIVIAL(debug) << "GLCanvas3D: Use Retina OpenGL: " << use_retina;
    m_retina_helper->set_use_retina(use_retina);
    const float new_scaling = m_retina_helper->get_scale_factor();

    if (new_scaling != orig_scaling) {
        BOOST_LOG_TRIVIAL(debug) << "GLCanvas3D: Scaling factor: " << new_scaling;

#if ENABLE_NON_STATIC_CANVAS_MANAGER
        camera.set_zoom(camera.get_zoom() * new_scaling / orig_scaling);
#else
        m_camera.set_zoom(m_camera.get_zoom() * new_scaling / orig_scaling);
#endif // ENABLE_NON_STATIC_CANVAS_MANAGER
        _refresh_if_shown_on_screen();
    }
#endif
}



GLCanvas3D::WipeTowerInfo GLCanvas3D::get_wipe_tower_info() const
{
    WipeTowerInfo wti;
    
    for (const GLVolume* vol : m_volumes.volumes) {
        if (vol->is_wipe_tower) {
            wti.m_pos = Vec2d(m_config->opt_float("wipe_tower_x"),
                            m_config->opt_float("wipe_tower_y"));
            wti.m_rotation = (M_PI/180.) * m_config->opt_float("wipe_tower_rotation_angle");
            const BoundingBoxf3& bb = vol->bounding_box();
            wti.m_bb_size = Vec2d(bb.size().x(), bb.size().y());
            break;
        }
    }
    
    return wti;
}

Linef3 GLCanvas3D::mouse_ray(const Point& mouse_pos)
{
    float z0 = 0.0f;
    float z1 = 1.0f;
    return Linef3(_mouse_to_3d(mouse_pos, &z0), _mouse_to_3d(mouse_pos, &z1));
}

double GLCanvas3D::get_size_proportional_to_max_bed_size(double factor) const
{
#if ENABLE_NON_STATIC_CANVAS_MANAGER
    return factor * wxGetApp().plater()->get_bed().get_bounding_box(false).max_size();
#else
    return factor * m_bed.get_bounding_box(false).max_size();
#endif // ENABLE_NON_STATIC_CANVAS_MANAGER
}

void GLCanvas3D::set_cursor(ECursorType type)
{
    if ((m_canvas != nullptr) && (m_cursor_type != type))
    {
        switch (type)
        {
        case Standard: { m_canvas->SetCursor(*wxSTANDARD_CURSOR); break; }
        case Cross: { m_canvas->SetCursor(*wxCROSS_CURSOR); break; }
        }

        m_cursor_type = type;
    }
}

void GLCanvas3D::msw_rescale()
{
    m_warning_texture.msw_rescale(*this);
}

bool GLCanvas3D::has_toolpaths_to_export() const
{
    return m_volumes.has_toolpaths_to_export();
}

void GLCanvas3D::export_toolpaths_to_obj(const char* filename) const
{
    m_volumes.export_toolpaths_to_obj(filename);
}

void GLCanvas3D::mouse_up_cleanup()
{
    m_moving = false;
    m_mouse.drag.move_volume_idx = -1;
    m_mouse.set_start_position_3D_as_invalid();
    m_mouse.set_start_position_2D_as_invalid();
    m_mouse.dragging = false;
    m_mouse.ignore_left_up = false;
    m_dirty = true;

    if (m_canvas->HasCapture())
        m_canvas->ReleaseMouse();
}

bool GLCanvas3D::_is_shown_on_screen() const
{
    return (m_canvas != nullptr) ? m_canvas->IsShownOnScreen() : false;
}

// Getter for the const char*[]
static bool string_getter(const bool is_undo, int idx, const char** out_text)
{
    return wxGetApp().plater()->undo_redo_string_getter(is_undo, idx, out_text);
}

void GLCanvas3D::_render_undo_redo_stack(const bool is_undo, float pos_x) const
{
    ImGuiWrapper* imgui = wxGetApp().imgui();

#if ENABLE_NON_STATIC_CANVAS_MANAGER
    const float x = pos_x * (float)wxGetApp().plater()->get_camera().get_zoom() + 0.5f * (float)get_canvas_size().get_width();
#else
    const float x = pos_x * (float)get_camera().get_zoom() + 0.5f * (float)get_canvas_size().get_width();
#endif // ENABLE_NON_STATIC_CANVAS_MANAGER
    imgui->set_next_window_pos(x, m_undoredo_toolbar.get_height(), ImGuiCond_Always, 0.5f, 0.0f);
    std::string title = is_undo ? L("Undo History") : L("Redo History");
    imgui->begin(_(title), ImGuiWindowFlags_NoMove | ImGuiWindowFlags_NoResize | ImGuiWindowFlags_NoCollapse);

    int hovered = m_imgui_undo_redo_hovered_pos;
    int selected = -1;
    float em = static_cast<float>(wxGetApp().em_unit());
#if ENABLE_RETINA_GL
	em *= m_retina_helper->get_scale_factor();
#endif

    if (imgui->undo_redo_list(ImVec2(18 * em, 26 * em), is_undo, &string_getter, hovered, selected))
        m_imgui_undo_redo_hovered_pos = hovered;
    else
        m_imgui_undo_redo_hovered_pos = -1;

    if (selected >= 0)
        is_undo ? wxGetApp().plater()->undo_to(selected) : wxGetApp().plater()->redo_to(selected);

    imgui->text(wxString::Format(is_undo ? _L_PLURAL("Undo %1$d Action", "Undo %1$d Actions", hovered + 1) : _L_PLURAL("Redo %1$d Action", "Redo %1$d Actions", hovered + 1), hovered + 1));

    imgui->end();
}

#if ENABLE_THUMBNAIL_GENERATOR
#define ENABLE_THUMBNAIL_GENERATOR_DEBUG_OUTPUT 0
#if ENABLE_THUMBNAIL_GENERATOR_DEBUG_OUTPUT
static void debug_output_thumbnail(const ThumbnailData& thumbnail_data)
{
    // debug export of generated image
    wxImage image(thumbnail_data.width, thumbnail_data.height);
    image.InitAlpha();

    for (unsigned int r = 0; r < thumbnail_data.height; ++r)
    {
        unsigned int rr = (thumbnail_data.height - 1 - r) * thumbnail_data.width;
        for (unsigned int c = 0; c < thumbnail_data.width; ++c)
        {
            unsigned char* px = (unsigned char*)thumbnail_data.pixels.data() + 4 * (rr + c);
            image.SetRGB((int)c, (int)r, px[0], px[1], px[2]);
            image.SetAlpha((int)c, (int)r, px[3]);
        }
    }

    image.SaveFile("C:/prusa/test/test.png", wxBITMAP_TYPE_PNG);
}
#endif // ENABLE_THUMBNAIL_GENERATOR_DEBUG_OUTPUT

void GLCanvas3D::_render_thumbnail_internal(ThumbnailData& thumbnail_data, bool printable_only, bool parts_only, bool show_bed, bool transparent_background) const
{
    auto is_visible = [](const GLVolume& v) -> bool
    {
        bool ret = v.printable;
        ret &= (!v.shader_outside_printer_detection_enabled || !v.is_outside);
        return ret;
    };

    static const GLfloat orange[] = { 0.923f, 0.504f, 0.264f, 1.0f };
    static const GLfloat gray[] = { 0.64f, 0.64f, 0.64f, 1.0f };

    GLVolumePtrs visible_volumes;

    for (GLVolume* vol : m_volumes.volumes)
    {
        if (!vol->is_modifier && !vol->is_wipe_tower && (!parts_only || (vol->composite_id.volume_id >= 0)))
        {
            if (!printable_only || is_visible(*vol))
                visible_volumes.push_back(vol);
        }
    }

    if (visible_volumes.empty())
        return;

    BoundingBoxf3 box;
    for (const GLVolume* vol : visible_volumes)
    {
        box.merge(vol->transformed_bounding_box());
    }

    Camera camera;
    camera.set_type(Camera::Ortho);
    camera.set_scene_box(scene_bounding_box());
    camera.apply_viewport(0, 0, thumbnail_data.width, thumbnail_data.height);
    camera.zoom_to_volumes(visible_volumes);
    camera.apply_view_matrix();

    double near_z = -1.0;
    double far_z = -1.0;

    if (show_bed)
    {
        // extends the near and far z of the frustrum to avoid the bed being clipped

        // box in eye space
#if ENABLE_NON_STATIC_CANVAS_MANAGER
        BoundingBoxf3 t_bed_box = wxGetApp().plater()->get_bed().get_bounding_box(true).transformed(camera.get_view_matrix());
#else
        BoundingBoxf3 t_bed_box = m_bed.get_bounding_box(true).transformed(camera.get_view_matrix());
#endif // ENABLE_NON_STATIC_CANVAS_MANAGER
        near_z = -t_bed_box.max(2);
        far_z = -t_bed_box.min(2);
    }

    camera.apply_projection(box, near_z, far_z);

    if (transparent_background)
        glsafe(::glClearColor(0.0f, 0.0f, 0.0f, 0.0f));

    glsafe(::glClear(GL_COLOR_BUFFER_BIT | GL_DEPTH_BUFFER_BIT));
    glsafe(::glEnable(GL_DEPTH_TEST));

    m_shader.start_using();

    GLint shader_id = m_shader.get_shader_program_id();
    GLint color_id = ::glGetUniformLocation(shader_id, "uniform_color");
    GLint print_box_detection_id = ::glGetUniformLocation(shader_id, "print_box.volume_detection");
    glcheck();

    if (print_box_detection_id != -1)
        glsafe(::glUniform1i(print_box_detection_id, 0));

    for (const GLVolume* vol : visible_volumes)
    {
        if (color_id >= 0)
            glsafe(::glUniform4fv(color_id, 1, (vol->printable && !vol->is_outside) ? orange : gray));
        else
            glsafe(::glColor4fv((vol->printable && !vol->is_outside) ? orange : gray));

        vol->render();
    }

    m_shader.stop_using();

    glsafe(::glDisable(GL_DEPTH_TEST));

    if (show_bed)
        _render_bed(!camera.is_looking_downward(), false);

    if (transparent_background)
        glsafe(::glClearColor(1.0f, 1.0f, 1.0f, 1.0f));
}

void GLCanvas3D::_render_thumbnail_framebuffer(ThumbnailData& thumbnail_data, unsigned int w, unsigned int h, bool printable_only, bool parts_only, bool show_bed, bool transparent_background) const
{
    thumbnail_data.set(w, h);
    if (!thumbnail_data.is_valid())
        return;

    bool multisample = m_multisample_allowed;
    if (multisample)
        glsafe(::glEnable(GL_MULTISAMPLE));

    GLint max_samples;
    glsafe(::glGetIntegerv(GL_MAX_SAMPLES, &max_samples));
    GLsizei num_samples = max_samples / 2;

    GLuint render_fbo;
    glsafe(::glGenFramebuffers(1, &render_fbo));
    glsafe(::glBindFramebuffer(GL_FRAMEBUFFER, render_fbo));

    GLuint render_tex = 0;
    GLuint render_tex_buffer = 0;
    if (multisample)
    {
        // use renderbuffer instead of texture to avoid the need to use glTexImage2DMultisample which is available only since OpenGL 3.2
        glsafe(::glGenRenderbuffers(1, &render_tex_buffer));
        glsafe(::glBindRenderbuffer(GL_RENDERBUFFER, render_tex_buffer));
        glsafe(::glRenderbufferStorageMultisample(GL_RENDERBUFFER, num_samples, GL_RGBA8, w, h));
        glsafe(::glFramebufferRenderbuffer(GL_FRAMEBUFFER, GL_COLOR_ATTACHMENT0, GL_RENDERBUFFER, render_tex_buffer));
    }
    else
    {
        glsafe(::glGenTextures(1, &render_tex));
        glsafe(::glBindTexture(GL_TEXTURE_2D, render_tex));
        glsafe(::glTexImage2D(GL_TEXTURE_2D, 0, GL_RGBA8, w, h, 0, GL_RGBA, GL_UNSIGNED_BYTE, nullptr));
        glsafe(::glTexParameteri(GL_TEXTURE_2D, GL_TEXTURE_MIN_FILTER, GL_LINEAR));
        glsafe(::glTexParameteri(GL_TEXTURE_2D, GL_TEXTURE_MAG_FILTER, GL_LINEAR));
        glsafe(::glFramebufferTexture2D(GL_FRAMEBUFFER, GL_COLOR_ATTACHMENT0, GL_TEXTURE_2D, render_tex, 0));
    }

    GLuint render_depth;
    glsafe(::glGenRenderbuffers(1, &render_depth));
    glsafe(::glBindRenderbuffer(GL_RENDERBUFFER, render_depth));
    if (multisample)
        glsafe(::glRenderbufferStorageMultisample(GL_RENDERBUFFER, num_samples, GL_DEPTH_COMPONENT24, w, h));
    else
        glsafe(::glRenderbufferStorage(GL_RENDERBUFFER, GL_DEPTH_COMPONENT, w, h));

    glsafe(::glFramebufferRenderbuffer(GL_FRAMEBUFFER, GL_DEPTH_ATTACHMENT, GL_RENDERBUFFER, render_depth));

    GLenum drawBufs[] = { GL_COLOR_ATTACHMENT0 };
    glsafe(::glDrawBuffers(1, drawBufs));

    if (::glCheckFramebufferStatus(GL_FRAMEBUFFER) == GL_FRAMEBUFFER_COMPLETE)
    {
        _render_thumbnail_internal(thumbnail_data, printable_only, parts_only, show_bed, transparent_background);

        if (multisample)
        {
            GLuint resolve_fbo;
            glsafe(::glGenFramebuffers(1, &resolve_fbo));
            glsafe(::glBindFramebuffer(GL_FRAMEBUFFER, resolve_fbo));

            GLuint resolve_tex;
            glsafe(::glGenTextures(1, &resolve_tex));
            glsafe(::glBindTexture(GL_TEXTURE_2D, resolve_tex));
            glsafe(::glTexImage2D(GL_TEXTURE_2D, 0, GL_RGBA8, w, h, 0, GL_RGBA, GL_UNSIGNED_BYTE, nullptr));
            glsafe(::glTexParameteri(GL_TEXTURE_2D, GL_TEXTURE_MIN_FILTER, GL_LINEAR));
            glsafe(::glTexParameteri(GL_TEXTURE_2D, GL_TEXTURE_MAG_FILTER, GL_LINEAR));
            glsafe(::glFramebufferTexture2D(GL_FRAMEBUFFER, GL_COLOR_ATTACHMENT0, GL_TEXTURE_2D, resolve_tex, 0));

            glsafe(::glDrawBuffers(1, drawBufs));

            if (::glCheckFramebufferStatus(GL_FRAMEBUFFER) == GL_FRAMEBUFFER_COMPLETE)
            {
                glsafe(::glBindFramebuffer(GL_READ_FRAMEBUFFER, render_fbo));
                glsafe(::glBindFramebuffer(GL_DRAW_FRAMEBUFFER, resolve_fbo));
                glsafe(::glBlitFramebuffer(0, 0, w, h, 0, 0, w, h, GL_COLOR_BUFFER_BIT, GL_LINEAR));

                glsafe(::glBindFramebuffer(GL_READ_FRAMEBUFFER, resolve_fbo));
                glsafe(::glReadPixels(0, 0, w, h, GL_RGBA, GL_UNSIGNED_BYTE, (void*)thumbnail_data.pixels.data()));
            }

            glsafe(::glDeleteTextures(1, &resolve_tex));
            glsafe(::glDeleteFramebuffers(1, &resolve_fbo));
        }
        else
            glsafe(::glReadPixels(0, 0, w, h, GL_RGBA, GL_UNSIGNED_BYTE, (void*)thumbnail_data.pixels.data()));

#if ENABLE_THUMBNAIL_GENERATOR_DEBUG_OUTPUT
        debug_output_thumbnail(thumbnail_data);
#endif // ENABLE_THUMBNAIL_GENERATOR_DEBUG_OUTPUT
    }

    glsafe(::glBindFramebuffer(GL_FRAMEBUFFER, 0));
    glsafe(::glDeleteRenderbuffers(1, &render_depth));
    if (render_tex_buffer != 0)
        glsafe(::glDeleteRenderbuffers(1, &render_tex_buffer));
    if (render_tex != 0)
        glsafe(::glDeleteTextures(1, &render_tex));
    glsafe(::glDeleteFramebuffers(1, &render_fbo));

    if (multisample)
        glsafe(::glDisable(GL_MULTISAMPLE));
}

void GLCanvas3D::_render_thumbnail_framebuffer_ext(ThumbnailData & thumbnail_data, unsigned int w, unsigned int h, bool printable_only, bool parts_only, bool show_bed, bool transparent_background) const
{
    thumbnail_data.set(w, h);
    if (!thumbnail_data.is_valid())
        return;

    bool multisample = m_multisample_allowed;
    if (multisample)
        glsafe(::glEnable(GL_MULTISAMPLE));

    GLint max_samples;
    glsafe(::glGetIntegerv(GL_MAX_SAMPLES_EXT, &max_samples));
    GLsizei num_samples = max_samples / 2;

    GLuint render_fbo;
    glsafe(::glGenFramebuffersEXT(1, &render_fbo));
    glsafe(::glBindFramebufferEXT(GL_FRAMEBUFFER_EXT, render_fbo));

    GLuint render_tex = 0;
    GLuint render_tex_buffer = 0;
    if (multisample)
    {
        // use renderbuffer instead of texture to avoid the need to use glTexImage2DMultisample which is available only since OpenGL 3.2
        glsafe(::glGenRenderbuffersEXT(1, &render_tex_buffer));
        glsafe(::glBindRenderbufferEXT(GL_RENDERBUFFER_EXT, render_tex_buffer));
        glsafe(::glRenderbufferStorageMultisampleEXT(GL_RENDERBUFFER_EXT, num_samples, GL_RGBA8, w, h));
        glsafe(::glFramebufferRenderbufferEXT(GL_FRAMEBUFFER_EXT, GL_COLOR_ATTACHMENT0_EXT, GL_RENDERBUFFER_EXT, render_tex_buffer));
    }
    else
    {
        glsafe(::glGenTextures(1, &render_tex));
        glsafe(::glBindTexture(GL_TEXTURE_2D, render_tex));
        glsafe(::glTexImage2D(GL_TEXTURE_2D, 0, GL_RGBA8, w, h, 0, GL_RGBA, GL_UNSIGNED_BYTE, nullptr));
        glsafe(::glTexParameteri(GL_TEXTURE_2D, GL_TEXTURE_MIN_FILTER, GL_LINEAR));
        glsafe(::glTexParameteri(GL_TEXTURE_2D, GL_TEXTURE_MAG_FILTER, GL_LINEAR));
        glsafe(::glFramebufferTexture2D(GL_FRAMEBUFFER_EXT, GL_COLOR_ATTACHMENT0_EXT, GL_TEXTURE_2D, render_tex, 0));
    }

    GLuint render_depth;
    glsafe(::glGenRenderbuffersEXT(1, &render_depth));
    glsafe(::glBindRenderbufferEXT(GL_RENDERBUFFER_EXT, render_depth));
    if (multisample)
        glsafe(::glRenderbufferStorageMultisampleEXT(GL_RENDERBUFFER_EXT, num_samples, GL_DEPTH_COMPONENT24, w, h));
    else
        glsafe(::glRenderbufferStorageEXT(GL_RENDERBUFFER_EXT, GL_DEPTH_COMPONENT, w, h));

    glsafe(::glFramebufferRenderbufferEXT(GL_FRAMEBUFFER_EXT, GL_DEPTH_ATTACHMENT_EXT, GL_RENDERBUFFER_EXT, render_depth));

    GLenum drawBufs[] = { GL_COLOR_ATTACHMENT0 };
    glsafe(::glDrawBuffers(1, drawBufs));

    if (::glCheckFramebufferStatusEXT(GL_FRAMEBUFFER_EXT) == GL_FRAMEBUFFER_COMPLETE_EXT)
    {
        _render_thumbnail_internal(thumbnail_data, printable_only, parts_only, show_bed, transparent_background);

        if (multisample)
        {
            GLuint resolve_fbo;
            glsafe(::glGenFramebuffersEXT(1, &resolve_fbo));
            glsafe(::glBindFramebufferEXT(GL_FRAMEBUFFER_EXT, resolve_fbo));

            GLuint resolve_tex;
            glsafe(::glGenTextures(1, &resolve_tex));
            glsafe(::glBindTexture(GL_TEXTURE_2D, resolve_tex));
            glsafe(::glTexImage2D(GL_TEXTURE_2D, 0, GL_RGBA8, w, h, 0, GL_RGBA, GL_UNSIGNED_BYTE, nullptr));
            glsafe(::glTexParameteri(GL_TEXTURE_2D, GL_TEXTURE_MIN_FILTER, GL_LINEAR));
            glsafe(::glTexParameteri(GL_TEXTURE_2D, GL_TEXTURE_MAG_FILTER, GL_LINEAR));
            glsafe(::glFramebufferTexture2DEXT(GL_FRAMEBUFFER_EXT, GL_COLOR_ATTACHMENT0_EXT, GL_TEXTURE_2D, resolve_tex, 0));

            glsafe(::glDrawBuffers(1, drawBufs));

            if (::glCheckFramebufferStatusEXT(GL_FRAMEBUFFER_EXT) == GL_FRAMEBUFFER_COMPLETE_EXT)
            {
                glsafe(::glBindFramebufferEXT(GL_READ_FRAMEBUFFER_EXT, render_fbo));
                glsafe(::glBindFramebufferEXT(GL_DRAW_FRAMEBUFFER_EXT, resolve_fbo));
                glsafe(::glBlitFramebufferEXT(0, 0, w, h, 0, 0, w, h, GL_COLOR_BUFFER_BIT, GL_LINEAR));

                glsafe(::glBindFramebufferEXT(GL_READ_FRAMEBUFFER_EXT, resolve_fbo));
                glsafe(::glReadPixels(0, 0, w, h, GL_RGBA, GL_UNSIGNED_BYTE, (void*)thumbnail_data.pixels.data()));
            }

            glsafe(::glDeleteTextures(1, &resolve_tex));
            glsafe(::glDeleteFramebuffersEXT(1, &resolve_fbo));
        }
        else
            glsafe(::glReadPixels(0, 0, w, h, GL_RGBA, GL_UNSIGNED_BYTE, (void*)thumbnail_data.pixels.data()));

#if ENABLE_THUMBNAIL_GENERATOR_DEBUG_OUTPUT
        debug_output_thumbnail(thumbnail_data);
#endif // ENABLE_THUMBNAIL_GENERATOR_DEBUG_OUTPUT
    }

    glsafe(::glBindFramebufferEXT(GL_FRAMEBUFFER_EXT, 0));
    glsafe(::glDeleteRenderbuffersEXT(1, &render_depth));
    if (render_tex_buffer != 0)
        glsafe(::glDeleteRenderbuffersEXT(1, &render_tex_buffer));
    if (render_tex != 0)
        glsafe(::glDeleteTextures(1, &render_tex));
    glsafe(::glDeleteFramebuffersEXT(1, &render_fbo));

    if (multisample)
        glsafe(::glDisable(GL_MULTISAMPLE));
}

void GLCanvas3D::_render_thumbnail_legacy(ThumbnailData& thumbnail_data, unsigned int w, unsigned int h, bool printable_only, bool parts_only, bool show_bed, bool transparent_background) const
{
    // check that thumbnail size does not exceed the default framebuffer size
    const Size& cnv_size = get_canvas_size();
    unsigned int cnv_w = (unsigned int)cnv_size.get_width();
    unsigned int cnv_h = (unsigned int)cnv_size.get_height();
    if ((w > cnv_w) || (h > cnv_h))
    {
        float ratio = std::min((float)cnv_w / (float)w, (float)cnv_h / (float)h);
        w = (unsigned int)(ratio * (float)w);
        h = (unsigned int)(ratio * (float)h);
    }

    thumbnail_data.set(w, h);
    if (!thumbnail_data.is_valid())
        return;

    _render_thumbnail_internal(thumbnail_data, printable_only, parts_only, show_bed, transparent_background);

    glsafe(::glReadPixels(0, 0, w, h, GL_RGBA, GL_UNSIGNED_BYTE, (void*)thumbnail_data.pixels.data()));
#if ENABLE_THUMBNAIL_GENERATOR_DEBUG_OUTPUT
    debug_output_thumbnail(thumbnail_data);
#endif // ENABLE_THUMBNAIL_GENERATOR_DEBUG_OUTPUT

    // restore the default framebuffer size to avoid flickering on the 3D scene
#if ENABLE_NON_STATIC_CANVAS_MANAGER
    wxGetApp().plater()->get_camera().apply_viewport(0, 0, cnv_size.get_width(), cnv_size.get_height());
#else
    m_camera.apply_viewport(0, 0, cnv_size.get_width(), cnv_size.get_height());
#endif // ENABLE_NON_STATIC_CANVAS_MANAGER
}
#endif // ENABLE_THUMBNAIL_GENERATOR

bool GLCanvas3D::_init_toolbars()
{
    if (!_init_main_toolbar())
        return false;

    if (!_init_undoredo_toolbar())
        return false;

    if (!_init_view_toolbar())
        return false;

    return true;
}

bool GLCanvas3D::_init_main_toolbar()
{
    if (!m_main_toolbar.is_enabled())
        return true;

    BackgroundTexture::Metadata background_data;
    background_data.filename = "toolbar_background.png";
    background_data.left = 16;
    background_data.top = 16;
    background_data.right = 16;
    background_data.bottom = 16;

    if (!m_main_toolbar.init(background_data))
    {
        // unable to init the toolbar texture, disable it
        m_main_toolbar.set_enabled(false);
        return true;
    }

//    m_main_toolbar.set_layout_type(GLToolbar::Layout::Vertical);
    m_main_toolbar.set_layout_type(GLToolbar::Layout::Horizontal);
    m_main_toolbar.set_horizontal_orientation(GLToolbar::Layout::HO_Right);
    m_main_toolbar.set_vertical_orientation(GLToolbar::Layout::VO_Top);
    m_main_toolbar.set_border(5.0f);
    m_main_toolbar.set_separator_size(5);
    m_main_toolbar.set_gap_size(2);

    GLToolbarItem::Data item;

    item.name = "add";
    item.icon_filename = "add.svg";
    item.tooltip = _utf8(L("Add...")) + " [" + GUI::shortkey_ctrl_prefix() + "I]";
    item.sprite_id = 0;
    item.left.action_callback = [this]() { if (m_canvas != nullptr) wxPostEvent(m_canvas, SimpleEvent(EVT_GLTOOLBAR_ADD)); };
    if (!m_main_toolbar.add_item(item))
        return false;

    item.name = "delete";
    item.icon_filename = "remove.svg";
    item.tooltip = _utf8(L("Delete")) + " [Del]";
    item.sprite_id = 1;
    item.left.action_callback = [this]() { if (m_canvas != nullptr) wxPostEvent(m_canvas, SimpleEvent(EVT_GLTOOLBAR_DELETE)); };
    item.enabling_callback = []()->bool { return wxGetApp().plater()->can_delete(); };
    if (!m_main_toolbar.add_item(item))
        return false;

    item.name = "deleteall";
    item.icon_filename = "delete_all.svg";
    item.tooltip = _utf8(L("Delete all")) + " [" + GUI::shortkey_ctrl_prefix() + "Del]";
    item.sprite_id = 2;
    item.left.action_callback = [this]() { if (m_canvas != nullptr) wxPostEvent(m_canvas, SimpleEvent(EVT_GLTOOLBAR_DELETE_ALL)); };
    item.enabling_callback = []()->bool { return wxGetApp().plater()->can_delete_all(); };
    if (!m_main_toolbar.add_item(item))
        return false;

    item.name = "arrange";
    item.icon_filename = "arrange.svg";
    item.tooltip = _utf8(L("Arrange")) + " [A]\n" + _utf8(L("Arrange selection")) + " [Shift+A]";
    item.sprite_id = 3;
    item.left.action_callback = [this]() { if (m_canvas != nullptr) wxPostEvent(m_canvas, SimpleEvent(EVT_GLTOOLBAR_ARRANGE)); };
    item.enabling_callback = []()->bool { return wxGetApp().plater()->can_arrange(); };
    if (!m_main_toolbar.add_item(item))
        return false;

    if (!m_main_toolbar.add_separator())
        return false;

    item.name = "copy";
    item.icon_filename = "copy.svg";
    item.tooltip = _utf8(L("Copy")) + " [" + GUI::shortkey_ctrl_prefix() + "C]";
    item.sprite_id = 4;
    item.left.action_callback = [this]() { if (m_canvas != nullptr) wxPostEvent(m_canvas, SimpleEvent(EVT_GLTOOLBAR_COPY)); };
    item.enabling_callback = []()->bool { return wxGetApp().plater()->can_copy_to_clipboard(); };
    if (!m_main_toolbar.add_item(item))
        return false;

    item.name = "paste";
    item.icon_filename = "paste.svg";
    item.tooltip = _utf8(L("Paste")) + " [" + GUI::shortkey_ctrl_prefix() + "V]";
    item.sprite_id = 5;
    item.left.action_callback = [this]() { if (m_canvas != nullptr) wxPostEvent(m_canvas, SimpleEvent(EVT_GLTOOLBAR_PASTE)); };
    item.enabling_callback = []()->bool { return wxGetApp().plater()->can_paste_from_clipboard(); };
    if (!m_main_toolbar.add_item(item))
        return false;

    if (!m_main_toolbar.add_separator())
        return false;

    item.name = "more";
    item.icon_filename = "instance_add.svg";
    item.tooltip = _utf8(L("Add instance")) + " [+]";
    item.sprite_id = 6;
    item.left.action_callback = [this]() { if (m_canvas != nullptr) wxPostEvent(m_canvas, SimpleEvent(EVT_GLTOOLBAR_MORE)); };
    item.visibility_callback = []()->bool { return wxGetApp().get_mode() != comSimple; };
    item.enabling_callback = []()->bool { return wxGetApp().plater()->can_increase_instances(); };

    if (!m_main_toolbar.add_item(item))
        return false;

    item.name = "fewer";
    item.icon_filename = "instance_remove.svg";
    item.tooltip = _utf8(L("Remove instance")) + " [-]";
    item.sprite_id = 7;
    item.left.action_callback = [this]() { if (m_canvas != nullptr) wxPostEvent(m_canvas, SimpleEvent(EVT_GLTOOLBAR_FEWER)); };
    item.visibility_callback = []()->bool { return wxGetApp().get_mode() != comSimple; };
    item.enabling_callback = []()->bool { return wxGetApp().plater()->can_decrease_instances(); };
    if (!m_main_toolbar.add_item(item))
        return false;

    if (!m_main_toolbar.add_separator())
        return false;

    item.name = "splitobjects";
    item.icon_filename = "split_objects.svg";
    item.tooltip = _utf8(L("Split to objects"));
    item.sprite_id = 8;
    item.left.action_callback = [this]() { if (m_canvas != nullptr) wxPostEvent(m_canvas, SimpleEvent(EVT_GLTOOLBAR_SPLIT_OBJECTS)); };
    item.visibility_callback = GLToolbarItem::Default_Visibility_Callback;
    item.enabling_callback = []()->bool { return wxGetApp().plater()->can_split_to_objects(); };
    if (!m_main_toolbar.add_item(item))
        return false;

    item.name = "splitvolumes";
    item.icon_filename = "split_parts.svg";
    item.tooltip = _utf8(L("Split to parts"));
    item.sprite_id = 9;
    item.left.action_callback = [this]() { if (m_canvas != nullptr) wxPostEvent(m_canvas, SimpleEvent(EVT_GLTOOLBAR_SPLIT_VOLUMES)); };
    item.visibility_callback = []()->bool { return wxGetApp().get_mode() != comSimple; };
    item.enabling_callback = []()->bool { return wxGetApp().plater()->can_split_to_volumes(); };
    if (!m_main_toolbar.add_item(item))
        return false;

    if (!m_main_toolbar.add_separator())
        return false;

    item.name = "layersediting";
    item.icon_filename = "layers_white.svg";
    item.tooltip = _utf8(L("Variable layer height"));
    item.sprite_id = 10;
    item.left.toggable = true;
    item.left.action_callback = [this]() { if (m_canvas != nullptr) wxPostEvent(m_canvas, SimpleEvent(EVT_GLTOOLBAR_LAYERSEDITING)); };
    item.visibility_callback = [this]()->bool
    {
        bool res = m_process->current_printer_technology() == ptFFF;
        // turns off if changing printer technology
        if (!res && m_main_toolbar.is_item_visible("layersediting") && m_main_toolbar.is_item_pressed("layersediting"))
            force_main_toolbar_left_action(get_main_toolbar_item_id("layersediting"));

        return res;
    };
    item.enabling_callback = []()->bool { return wxGetApp().plater()->can_layers_editing(); };
    if (!m_main_toolbar.add_item(item))
        return false;

    return true;
}

bool GLCanvas3D::_init_undoredo_toolbar()
{
    if (!m_undoredo_toolbar.is_enabled())
        return true;

    BackgroundTexture::Metadata background_data;
    background_data.filename = "toolbar_background.png";
    background_data.left = 16;
    background_data.top = 16;
    background_data.right = 16;
    background_data.bottom = 16;

    if (!m_undoredo_toolbar.init(background_data))
    {
        // unable to init the toolbar texture, disable it
        m_undoredo_toolbar.set_enabled(false);
        return true;
    }

//    m_undoredo_toolbar.set_layout_type(GLToolbar::Layout::Vertical);
    m_undoredo_toolbar.set_layout_type(GLToolbar::Layout::Horizontal);
    m_undoredo_toolbar.set_horizontal_orientation(GLToolbar::Layout::HO_Left);
    m_undoredo_toolbar.set_vertical_orientation(GLToolbar::Layout::VO_Top);
    m_undoredo_toolbar.set_border(5.0f);
    m_undoredo_toolbar.set_separator_size(5);
    m_undoredo_toolbar.set_gap_size(2);

    GLToolbarItem::Data item;

    item.name = "undo";
    item.icon_filename = "undo_toolbar.svg";
    item.tooltip = _utf8(L("Undo")) + " [" + GUI::shortkey_ctrl_prefix() + "Z]\n" + _utf8(L("Click right mouse button to open History"));
    item.sprite_id = 0;
    item.left.action_callback = [this]() { post_event(SimpleEvent(EVT_GLCANVAS_UNDO)); };
    item.right.toggable = true;
    item.right.action_callback = [this]() { m_imgui_undo_redo_hovered_pos = -1; };
    item.right.render_callback = [this](float left, float right, float, float) { if (m_canvas != nullptr) _render_undo_redo_stack(true, 0.5f * (left + right)); };
    item.enabling_callback = [this]()->bool {
        bool can_undo = wxGetApp().plater()->can_undo();
        int id = m_undoredo_toolbar.get_item_id("undo");

        std::string curr_additional_tooltip;
        m_undoredo_toolbar.get_additional_tooltip(id, curr_additional_tooltip);

        std::string new_additional_tooltip = "";
        if (can_undo) {
        	std::string action;
            wxGetApp().plater()->undo_redo_topmost_string_getter(true, action);
            new_additional_tooltip = (boost::format(_utf8(L("Next Undo action: %1%"))) % action).str();
        }

        if (new_additional_tooltip != curr_additional_tooltip)
        {
            m_undoredo_toolbar.set_additional_tooltip(id, new_additional_tooltip);
            set_tooltip("");
        }
        return can_undo;
    };

    if (!m_undoredo_toolbar.add_item(item))
        return false;

    item.name = "redo";
    item.icon_filename = "redo_toolbar.svg";
	item.tooltip = _utf8(L("Redo")) + " [" + GUI::shortkey_ctrl_prefix() + "Y]\n" + _utf8(L("Click right mouse button to open History"));
    item.sprite_id = 1;
    item.left.action_callback = [this]() { post_event(SimpleEvent(EVT_GLCANVAS_REDO)); };
    item.right.action_callback = [this]() { m_imgui_undo_redo_hovered_pos = -1; };
    item.right.render_callback = [this](float left, float right, float, float) { if (m_canvas != nullptr) _render_undo_redo_stack(false, 0.5f * (left + right)); };
    item.enabling_callback = [this]()->bool {
        bool can_redo = wxGetApp().plater()->can_redo();
        int id = m_undoredo_toolbar.get_item_id("redo");

        std::string curr_additional_tooltip;
        m_undoredo_toolbar.get_additional_tooltip(id, curr_additional_tooltip);

        std::string new_additional_tooltip = "";
        if (can_redo) {
        	std::string action;
            wxGetApp().plater()->undo_redo_topmost_string_getter(false, action);
            new_additional_tooltip = (boost::format(_utf8(L("Next Redo action: %1%"))) % action).str();
        }

        if (new_additional_tooltip != curr_additional_tooltip)
        {
            m_undoredo_toolbar.set_additional_tooltip(id, new_additional_tooltip);
            set_tooltip("");
        }
        return can_redo;
    };

    if (!m_undoredo_toolbar.add_item(item))
        return false;

    return true;
}

bool GLCanvas3D::_init_view_toolbar()
{
    return wxGetApp().plater()->init_view_toolbar();
}

bool GLCanvas3D::_set_current()
{
    return m_context != nullptr && m_canvas->SetCurrent(*m_context);
}

void GLCanvas3D::_resize(unsigned int w, unsigned int h)
{
    if ((m_canvas == nullptr) && (m_context == nullptr))
        return;

    auto *imgui = wxGetApp().imgui();
    imgui->set_display_size((float)w, (float)h);
    const float font_size = 1.5f * wxGetApp().em_unit();
#if ENABLE_RETINA_GL
    imgui->set_scaling(font_size, 1.0f, m_retina_helper->get_scale_factor());
#else
    imgui->set_scaling(font_size, m_canvas->GetContentScaleFactor(), 1.0f);
#endif

    // ensures that this canvas is current
    _set_current();
}

BoundingBoxf3 GLCanvas3D::_max_bounding_box(bool include_gizmos, bool include_bed_model) const
{
    BoundingBoxf3 bb = volumes_bounding_box();

    // The following is a workaround for gizmos not being taken in account when calculating the tight camera frustrum
    // A better solution would ask the gizmo manager for the bounding box of the current active gizmo, if any
    if (include_gizmos && m_gizmos.is_running())
    {
        BoundingBoxf3 sel_bb = m_selection.get_bounding_box();
        Vec3d sel_bb_center = sel_bb.center();
        Vec3d extend_by = sel_bb.max_size() * Vec3d::Ones();
        bb.merge(BoundingBoxf3(sel_bb_center - extend_by, sel_bb_center + extend_by));
    }

#if ENABLE_NON_STATIC_CANVAS_MANAGER
    bb.merge(wxGetApp().plater()->get_bed().get_bounding_box(include_bed_model));
#else
    bb.merge(m_bed.get_bounding_box(include_bed_model));
#endif // ENABLE_NON_STATIC_CANVAS_MANAGER
    return bb;
}

#if ENABLE_THUMBNAIL_GENERATOR
void GLCanvas3D::_zoom_to_box(const BoundingBoxf3& box, double margin_factor)
{
#if ENABLE_NON_STATIC_CANVAS_MANAGER
    wxGetApp().plater()->get_camera().zoom_to_box(box, margin_factor);
#else
    m_camera.zoom_to_box(box, margin_factor);
#endif // ENABLE_NON_STATIC_CANVAS_MANAGER
    m_dirty = true;
}
#else
void GLCanvas3D::_zoom_to_box(const BoundingBoxf3& box)
{
    const Size& cnv_size = get_canvas_size();
    m_camera.zoom_to_box(box, cnv_size.get_width(), cnv_size.get_height());
    m_dirty = true;
}
#endif // ENABLE_THUMBNAIL_GENERATOR

void GLCanvas3D::_update_camera_zoom(double zoom)
{
#if ENABLE_NON_STATIC_CANVAS_MANAGER
    wxGetApp().plater()->get_camera().update_zoom(zoom);
#else
    m_camera.update_zoom(zoom);
#endif // ENABLE_NON_STATIC_CANVAS_MANAGER
    m_dirty = true;
}

void GLCanvas3D::_refresh_if_shown_on_screen()
{
    if (_is_shown_on_screen())
    {
        const Size& cnv_size = get_canvas_size();
        _resize((unsigned int)cnv_size.get_width(), (unsigned int)cnv_size.get_height());

        // Because of performance problems on macOS, where PaintEvents are not delivered
        // frequently enough, we call render() here directly when we can.
        render();
    }
}

void GLCanvas3D::_picking_pass() const
{
    if (m_picking_enabled && !m_mouse.dragging && (m_mouse.position != Vec2d(DBL_MAX, DBL_MAX)))
    {
        m_hover_volume_idxs.clear();

        // Render the object for picking.
        // FIXME This cannot possibly work in a multi - sampled context as the color gets mangled by the anti - aliasing.
        // Better to use software ray - casting on a bounding - box hierarchy.

        if (m_multisample_allowed)
        	// This flag is often ignored by NVIDIA drivers if rendering into a screen buffer.
            glsafe(::glDisable(GL_MULTISAMPLE));

        glsafe(::glDisable(GL_BLEND));
        glsafe(::glEnable(GL_DEPTH_TEST));

        glsafe(::glClear(GL_COLOR_BUFFER_BIT | GL_DEPTH_BUFFER_BIT));

        m_camera_clipping_plane = m_gizmos.get_sla_clipping_plane();
        if (m_camera_clipping_plane.is_active()) {
            ::glClipPlane(GL_CLIP_PLANE0, (GLdouble*)m_camera_clipping_plane.get_data());
            ::glEnable(GL_CLIP_PLANE0);
        }
        _render_volumes_for_picking();
        if (m_camera_clipping_plane.is_active())
            ::glDisable(GL_CLIP_PLANE0);

        m_gizmos.render_current_gizmo_for_picking_pass();

        if (m_multisample_allowed)
            glsafe(::glEnable(GL_MULTISAMPLE));

        int volume_id = -1;

        GLubyte color[4] = { 0, 0, 0, 0 };
        const Size& cnv_size = get_canvas_size();
        bool inside = (0 <= m_mouse.position(0)) && (m_mouse.position(0) < cnv_size.get_width()) && (0 <= m_mouse.position(1)) && (m_mouse.position(1) < cnv_size.get_height());
        if (inside)
        {
            glsafe(::glReadPixels(m_mouse.position(0), cnv_size.get_height() - m_mouse.position(1) - 1, 1, 1, GL_RGBA, GL_UNSIGNED_BYTE, (void*)color));
            if (picking_checksum_alpha_channel(color[0], color[1], color[2]) == color[3])
            	// Only non-interpolated colors are valid, those have their lowest three bits zeroed.
            	volume_id = color[0] + (color[1] << 8) + (color[2] << 16);
        }
        if ((0 <= volume_id) && (volume_id < (int)m_volumes.volumes.size()))
        {
            m_hover_volume_idxs.push_back(volume_id);
            m_gizmos.set_hover_id(-1);
        }
        else
            m_gizmos.set_hover_id(inside && (unsigned int)volume_id <= GLGizmoBase::BASE_ID ? ((int)GLGizmoBase::BASE_ID - volume_id) : -1);

        _update_volumes_hover_state();
    }
}

void GLCanvas3D::_rectangular_selection_picking_pass() const
{
    m_gizmos.set_hover_id(-1);

    std::set<int> idxs;

    if (m_picking_enabled)
    {
        if (m_multisample_allowed)
        	// This flag is often ignored by NVIDIA drivers if rendering into a screen buffer.
            glsafe(::glDisable(GL_MULTISAMPLE));

        glsafe(::glDisable(GL_BLEND));
        glsafe(::glEnable(GL_DEPTH_TEST));

        glsafe(::glClear(GL_COLOR_BUFFER_BIT | GL_DEPTH_BUFFER_BIT));

        _render_volumes_for_picking();

        if (m_multisample_allowed)
            glsafe(::glEnable(GL_MULTISAMPLE));

        int width = std::max((int)m_rectangle_selection.get_width(), 1);
        int height = std::max((int)m_rectangle_selection.get_height(), 1);
        int px_count = width * height;

        int left = (int)m_rectangle_selection.get_left();
        int top = get_canvas_size().get_height() - (int)m_rectangle_selection.get_top();
        if ((left >= 0) && (top >= 0))
        {
#define USE_PARALLEL 1
#if USE_PARALLEL
            struct Pixel
            {
                std::array<GLubyte, 4> data;
            	// Only non-interpolated colors are valid, those have their lowest three bits zeroed.
                bool valid() const { return picking_checksum_alpha_channel(data[0], data[1], data[2]) == data[3]; }
                int id() const { return data[0] + (data[1] << 8) + (data[2] << 16); }
            };

            std::vector<Pixel> frame(px_count);
            glsafe(::glReadPixels(left, top, width, height, GL_RGBA, GL_UNSIGNED_BYTE, (void*)frame.data()));

            tbb::spin_mutex mutex;
            tbb::parallel_for(tbb::blocked_range<size_t>(0, frame.size(), (size_t)width),
                [this, &frame, &idxs, &mutex](const tbb::blocked_range<size_t>& range) {
                for (size_t i = range.begin(); i < range.end(); ++i)
                	if (frame[i].valid()) {
                    	int volume_id = frame[i].id();
                    	if ((0 <= volume_id) && (volume_id < (int)m_volumes.volumes.size())) {
                        	mutex.lock();
                        	idxs.insert(volume_id);
                        	mutex.unlock();
                    	}
                	}
            });
#else
            std::vector<GLubyte> frame(4 * px_count);
            glsafe(::glReadPixels(left, top, width, height, GL_RGBA, GL_UNSIGNED_BYTE, (void*)frame.data()));

            for (int i = 0; i < px_count; ++i)
            {
                int px_id = 4 * i;
                int volume_id = frame[px_id] + (frame[px_id + 1] << 8) + (frame[px_id + 2] << 16);
                if ((0 <= volume_id) && (volume_id < (int)m_volumes.volumes.size()))
                    idxs.insert(volume_id);
            }
#endif // USE_PARALLEL
        }
    }

    m_hover_volume_idxs.assign(idxs.begin(), idxs.end());
    _update_volumes_hover_state();
}

void GLCanvas3D::_render_background() const
{
    glsafe(::glPushMatrix());
    glsafe(::glLoadIdentity());
    glsafe(::glMatrixMode(GL_PROJECTION));
    glsafe(::glPushMatrix());
    glsafe(::glLoadIdentity());

    // Draws a bottom to top gradient over the complete screen.
    glsafe(::glDisable(GL_DEPTH_TEST));

    ::glBegin(GL_QUADS);
    if (m_dynamic_background_enabled && _is_any_volume_outside())
        ::glColor3fv(ERROR_BG_DARK_COLOR);
    else
        ::glColor3fv(DEFAULT_BG_DARK_COLOR);

    ::glVertex2f(-1.0f, -1.0f);
    ::glVertex2f(1.0f, -1.0f);

    if (m_dynamic_background_enabled && _is_any_volume_outside())
        ::glColor3fv(ERROR_BG_LIGHT_COLOR);
    else
        ::glColor3fv(DEFAULT_BG_LIGHT_COLOR);

    ::glVertex2f(1.0f, 1.0f);
    ::glVertex2f(-1.0f, 1.0f);
    glsafe(::glEnd());

    glsafe(::glEnable(GL_DEPTH_TEST));

    glsafe(::glPopMatrix());
    glsafe(::glMatrixMode(GL_MODELVIEW));
    glsafe(::glPopMatrix());
}

void GLCanvas3D::_render_bed(float theta, bool show_axes) const
{
    float scale_factor = 1.0;
#if ENABLE_RETINA_GL
    scale_factor = m_retina_helper->get_scale_factor();
#endif // ENABLE_RETINA_GL
#if ENABLE_NON_STATIC_CANVAS_MANAGER
    wxGetApp().plater()->get_bed().render(const_cast<GLCanvas3D&>(*this), theta, scale_factor, show_axes);
#else
    m_bed.render(const_cast<GLCanvas3D&>(*this), theta, scale_factor, show_axes);
#endif // ENABLE_NON_STATIC_CANVAS_MANAGER
}

void GLCanvas3D::_render_objects() const
{
    if (m_volumes.empty())
        return;

#if !ENABLE_THUMBNAIL_GENERATOR
    glsafe(::glEnable(GL_LIGHTING));
#endif // !ENABLE_THUMBNAIL_GENERATOR
    glsafe(::glEnable(GL_DEPTH_TEST));

    m_camera_clipping_plane = m_gizmos.get_sla_clipping_plane();

    if (m_picking_enabled)
    {
        // Update the layer editing selection to the first object selected, update the current object maximum Z.
        const_cast<LayersEditing&>(m_layers_editing).select_object(*m_model, this->is_layers_editing_enabled() ? m_selection.get_object_idx() : -1);

        if (m_config != nullptr)
        {
#if ENABLE_NON_STATIC_CANVAS_MANAGER
            const BoundingBoxf3& bed_bb = wxGetApp().plater()->get_bed().get_bounding_box(false);
#else
            const BoundingBoxf3& bed_bb = m_bed.get_bounding_box(false);
#endif // ENABLE_NON_STATIC_CANVAS_MANAGER
            m_volumes.set_print_box((float)bed_bb.min(0), (float)bed_bb.min(1), 0.0f, (float)bed_bb.max(0), (float)bed_bb.max(1), (float)m_config->opt_float("max_print_height"));
            m_volumes.check_outside_state(m_config, nullptr);
        }
    }

    if (m_use_clipping_planes)
        m_volumes.set_z_range(-m_clipping_planes[0].get_data()[3], m_clipping_planes[1].get_data()[3]);
    else
        m_volumes.set_z_range(-FLT_MAX, FLT_MAX);

    m_volumes.set_clipping_plane(m_camera_clipping_plane.get_data());

    m_shader.start_using();
    if (m_picking_enabled && !m_gizmos.is_dragging() && m_layers_editing.is_enabled() && (m_layers_editing.last_object_id != -1) && (m_layers_editing.object_max_z() > 0.0f)) {
        int object_id = m_layers_editing.last_object_id;
#if ENABLE_NON_STATIC_CANVAS_MANAGER
        m_volumes.render(GLVolumeCollection::Opaque, false, wxGetApp().plater()->get_camera().get_view_matrix(), [object_id](const GLVolume& volume) {
            // Which volume to paint without the layer height profile shader?
            return volume.is_active && (volume.is_modifier || volume.composite_id.object_id != object_id);
            });
#else
        m_volumes.render(GLVolumeCollection::Opaque, false, m_camera.get_view_matrix(), [object_id](const GLVolume& volume) {
            // Which volume to paint without the layer height profile shader?
            return volume.is_active && (volume.is_modifier || volume.composite_id.object_id != object_id);
        });
#endif // ENABLE_NON_STATIC_CANVAS_MANAGER
        // Let LayersEditing handle rendering of the active object using the layer height profile shader.
        m_layers_editing.render_volumes(*this, this->m_volumes);
    } else {
        // do not cull backfaces to show broken geometry, if any
#if ENABLE_NON_STATIC_CANVAS_MANAGER
        m_volumes.render(GLVolumeCollection::Opaque, m_picking_enabled, wxGetApp().plater()->get_camera().get_view_matrix(), [this](const GLVolume& volume) {
            return (m_render_sla_auxiliaries || volume.composite_id.volume_id >= 0);
            });
#else
        m_volumes.render(GLVolumeCollection::Opaque, m_picking_enabled, m_camera.get_view_matrix(), [this](const GLVolume& volume) {
            return (m_render_sla_auxiliaries || volume.composite_id.volume_id >= 0);
        });
#endif // ENABLE_NON_STATIC_CANVAS_MANAGER
    }

#if ENABLE_NON_STATIC_CANVAS_MANAGER
    m_volumes.render(GLVolumeCollection::Transparent, false, wxGetApp().plater()->get_camera().get_view_matrix());
#else
    m_volumes.render(GLVolumeCollection::Transparent, false, m_camera.get_view_matrix());
#endif // ENABLE_NON_STATIC_CANVAS_MANAGER
    m_shader.stop_using();

    m_camera_clipping_plane = ClippingPlane::ClipsNothing();
#if !ENABLE_THUMBNAIL_GENERATOR
    glsafe(::glDisable(GL_LIGHTING));
#endif // !ENABLE_THUMBNAIL_GENERATOR
}

void GLCanvas3D::_render_selection() const
{
    float scale_factor = 1.0;
#if ENABLE_RETINA_GL
    scale_factor = m_retina_helper->get_scale_factor();
#endif

    if (!m_gizmos.is_running())
        m_selection.render(scale_factor);
}

#if ENABLE_RENDER_SELECTION_CENTER
void GLCanvas3D::_render_selection_center() const
{
    m_selection.render_center(m_gizmos.is_dragging());
}
#endif // ENABLE_RENDER_SELECTION_CENTER

void GLCanvas3D::_render_overlays() const
{
    glsafe(::glDisable(GL_DEPTH_TEST));
    glsafe(::glPushMatrix());
    glsafe(::glLoadIdentity());
    // ensure that the textures are renderered inside the frustrum
#if ENABLE_NON_STATIC_CANVAS_MANAGER
    const Camera& camera = wxGetApp().plater()->get_camera();
    glsafe(::glTranslated(0.0, 0.0, -(camera.get_near_z() + 0.005)));
    // ensure that the overlay fits the frustrum near z plane
    double gui_scale = camera.get_gui_scale();
#else
    glsafe(::glTranslated(0.0, 0.0, -(m_camera.get_near_z() + 0.005)));
    // ensure that the overlay fits the frustrum near z plane
    double gui_scale = m_camera.get_gui_scale();
#endif // ENABLE_NON_STATIC_CANVAS_MANAGER
    glsafe(::glScaled(gui_scale, gui_scale, 1.0));

    _render_gizmos_overlay();
    _render_warning_texture();
    _render_legend_texture();
    _render_main_toolbar();
    _render_undoredo_toolbar();
    _render_view_toolbar();

    if ((m_layers_editing.last_object_id >= 0) && (m_layers_editing.object_max_z() > 0.0f))
        m_layers_editing.render_overlay(*this);

    const ConfigOptionBool* opt = dynamic_cast<const ConfigOptionBool*>(m_config->option("complete_objects"));
    bool sequential_print = opt != nullptr && opt->value;
    std::vector<const ModelInstance*> sorted_instances;
    if (sequential_print) {
        for (ModelObject* model_object : m_model->objects)
            for (ModelInstance* model_instance : model_object->instances) {
                sorted_instances.push_back(model_instance);
            }
    }
    m_labels.render(sorted_instances);

    glsafe(::glPopMatrix());
}

void GLCanvas3D::_render_warning_texture() const
{
    m_warning_texture.render(*this);
}

void GLCanvas3D::_render_legend_texture() const
{
    if (!m_legend_texture_enabled)
        return;

    m_legend_texture.render(*this);
}

void GLCanvas3D::_render_volumes_for_picking() const
{
    static const GLfloat INV_255 = 1.0f / 255.0f;

    // do not cull backfaces to show broken geometry, if any
    glsafe(::glDisable(GL_CULL_FACE));

    glsafe(::glEnableClientState(GL_VERTEX_ARRAY));
    glsafe(::glEnableClientState(GL_NORMAL_ARRAY));

#if ENABLE_NON_STATIC_CANVAS_MANAGER
    const Transform3d& view_matrix = wxGetApp().plater()->get_camera().get_view_matrix();
#else
    const Transform3d& view_matrix = m_camera.get_view_matrix();
#endif // ENABLE_NON_STATIC_CANVAS_MANAGER
    for (size_t type = 0; type < 2; ++ type) {
	    GLVolumeWithIdAndZList to_render = volumes_to_render(m_volumes.volumes, (type == 0) ? GLVolumeCollection::Opaque : GLVolumeCollection::Transparent, view_matrix);
	    for (const GLVolumeWithIdAndZ& volume : to_render)
	        if (!volume.first->disabled && ((volume.first->composite_id.volume_id >= 0) || m_render_sla_auxiliaries)) {
		        // Object picking mode. Render the object with a color encoding the object index.
		        unsigned int id = volume.second.first;
		        unsigned int r = (id & (0x000000FF << 0)) << 0;
		        unsigned int g = (id & (0x000000FF << 8)) >> 8;
		        unsigned int b = (id & (0x000000FF << 16)) >> 16;
		        unsigned int a = picking_checksum_alpha_channel(r, g, b);
		        glsafe(::glColor4f((GLfloat)r * INV_255, (GLfloat)g * INV_255, (GLfloat)b * INV_255, (GLfloat)a * INV_255));
	            volume.first->render();
	        }
	}

    glsafe(::glDisableClientState(GL_NORMAL_ARRAY));
    glsafe(::glDisableClientState(GL_VERTEX_ARRAY));

    glsafe(::glEnable(GL_CULL_FACE));
}

void GLCanvas3D::_render_current_gizmo() const
{
    m_gizmos.render_current_gizmo();
}

void GLCanvas3D::_render_gizmos_overlay() const
{
#if ENABLE_RETINA_GL
//     m_gizmos.set_overlay_scale(m_retina_helper->get_scale_factor());
    const float scale = m_retina_helper->get_scale_factor()*wxGetApp().toolbar_icon_scale();
    m_gizmos.set_overlay_scale(scale); //! #ys_FIXME_experiment
#else
//     m_gizmos.set_overlay_scale(m_canvas->GetContentScaleFactor());
//     m_gizmos.set_overlay_scale(wxGetApp().em_unit()*0.1f);
    const float size = int(GLGizmosManager::Default_Icons_Size*wxGetApp().toolbar_icon_scale());
    m_gizmos.set_overlay_icon_size(size); //! #ys_FIXME_experiment
#endif /* __WXMSW__ */

    m_gizmos.render_overlay();
}

void GLCanvas3D::_render_main_toolbar() const
{
    if (!m_main_toolbar.is_enabled())
        return;

#if ENABLE_RETINA_GL
//     m_main_toolbar.set_scale(m_retina_helper->get_scale_factor());
    const float scale = m_retina_helper->get_scale_factor() * wxGetApp().toolbar_icon_scale(true);
    m_main_toolbar.set_scale(scale); //! #ys_FIXME_experiment
#else
//     m_main_toolbar.set_scale(m_canvas->GetContentScaleFactor());
//     m_main_toolbar.set_scale(wxGetApp().em_unit()*0.1f);
    const float size = int(GLToolbar::Default_Icons_Size * wxGetApp().toolbar_icon_scale(true));
    m_main_toolbar.set_icons_size(size); //! #ys_FIXME_experiment
#endif // ENABLE_RETINA_GL

    Size cnv_size = get_canvas_size();
#if ENABLE_NON_STATIC_CANVAS_MANAGER
    float inv_zoom = (float)wxGetApp().plater()->get_camera().get_inv_zoom();
#else
    float inv_zoom = (float)m_camera.get_inv_zoom();
#endif // ENABLE_NON_STATIC_CANVAS_MANAGER

    float top = 0.5f * (float)cnv_size.get_height() * inv_zoom;
    float left = -0.5f * (m_main_toolbar.get_width() + m_undoredo_toolbar.get_width()) * inv_zoom;

    m_main_toolbar.set_position(top, left);
    m_main_toolbar.render(*this);
}

void GLCanvas3D::_render_undoredo_toolbar() const
{
    if (!m_undoredo_toolbar.is_enabled())
        return;

#if ENABLE_RETINA_GL
//     m_undoredo_toolbar.set_scale(m_retina_helper->get_scale_factor());
    const float scale = m_retina_helper->get_scale_factor() * wxGetApp().toolbar_icon_scale(true);
    m_undoredo_toolbar.set_scale(scale); //! #ys_FIXME_experiment
#else
//     m_undoredo_toolbar.set_scale(m_canvas->GetContentScaleFactor());
//     m_undoredo_toolbar.set_scale(wxGetApp().em_unit()*0.1f);
    const float size = int(GLToolbar::Default_Icons_Size * wxGetApp().toolbar_icon_scale(true));
    m_undoredo_toolbar.set_icons_size(size); //! #ys_FIXME_experiment
#endif // ENABLE_RETINA_GL

    Size cnv_size = get_canvas_size();
#if ENABLE_NON_STATIC_CANVAS_MANAGER
    float inv_zoom = (float)wxGetApp().plater()->get_camera().get_inv_zoom();
#else
    float inv_zoom = (float)m_camera.get_inv_zoom();
#endif // ENABLE_NON_STATIC_CANVAS_MANAGER

    float top = 0.5f * (float)cnv_size.get_height() * inv_zoom;
    float left = (m_main_toolbar.get_width() - 0.5f * (m_main_toolbar.get_width() + m_undoredo_toolbar.get_width())) * inv_zoom;
    m_undoredo_toolbar.set_position(top, left);
    m_undoredo_toolbar.render(*this);
}

void GLCanvas3D::_render_view_toolbar() const
{
#if ENABLE_NON_STATIC_CANVAS_MANAGER
    GLToolbar& view_toolbar = wxGetApp().plater()->get_view_toolbar();
#endif // ENABLE_NON_STATIC_CANVAS_MANAGER

#if ENABLE_RETINA_GL
//     m_view_toolbar.set_scale(m_retina_helper->get_scale_factor());
    const float scale = m_retina_helper->get_scale_factor() * wxGetApp().toolbar_icon_scale();
#if ENABLE_NON_STATIC_CANVAS_MANAGER
    view_toolbar.set_scale(scale); //! #ys_FIXME_experiment
#else
    m_view_toolbar.set_scale(scale); //! #ys_FIXME_experiment
#endif // ENABLE_NON_STATIC_CANVAS_MANAGER
#else
//     m_view_toolbar.set_scale(m_canvas->GetContentScaleFactor());
//     m_view_toolbar.set_scale(wxGetApp().em_unit()*0.1f);
    const float size = int(GLGizmosManager::Default_Icons_Size * wxGetApp().toolbar_icon_scale());
#if ENABLE_NON_STATIC_CANVAS_MANAGER
    view_toolbar.set_icons_size(size); //! #ys_FIXME_experiment
#else
    m_view_toolbar.set_icons_size(size); //! #ys_FIXME_experiment
#endif // ENABLE_NON_STATIC_CANVAS_MANAGER
#endif // ENABLE_RETINA_GL

    Size cnv_size = get_canvas_size();
#if ENABLE_NON_STATIC_CANVAS_MANAGER
    float inv_zoom = (float)wxGetApp().plater()->get_camera().get_inv_zoom();
#else
    float inv_zoom = (float)m_camera.get_inv_zoom();
#endif // ENABLE_NON_STATIC_CANVAS_MANAGER

    // places the toolbar on the bottom-left corner of the 3d scene
#if ENABLE_NON_STATIC_CANVAS_MANAGER
    float top = (-0.5f * (float)cnv_size.get_height() + view_toolbar.get_height()) * inv_zoom;
#else
    float top = (-0.5f * (float)cnv_size.get_height() + m_view_toolbar.get_height()) * inv_zoom;
#endif // ENABLE_NON_STATIC_CANVAS_MANAGER
    float left = -0.5f * (float)cnv_size.get_width() * inv_zoom;
#if ENABLE_NON_STATIC_CANVAS_MANAGER
    view_toolbar.set_position(top, left);
    view_toolbar.render(*this);
#else
    m_view_toolbar.set_position(top, left);
    m_view_toolbar.render(*this);
#endif // ENABLE_NON_STATIC_CANVAS_MANAGER
}

#if ENABLE_SHOW_CAMERA_TARGET
void GLCanvas3D::_render_camera_target() const
{
    double half_length = 5.0;

    glsafe(::glDisable(GL_DEPTH_TEST));

    glsafe(::glLineWidth(2.0f));
    ::glBegin(GL_LINES);
    const Vec3d& target = m_camera.get_target();
    // draw line for x axis
    ::glColor3f(1.0f, 0.0f, 0.0f);
    ::glVertex3d(target(0) - half_length, target(1), target(2));
    ::glVertex3d(target(0) + half_length, target(1), target(2));
    // draw line for y axis
    ::glColor3f(0.0f, 1.0f, 0.0f);
    ::glVertex3d(target(0), target(1) - half_length, target(2));
    ::glVertex3d(target(0), target(1) + half_length, target(2));
    // draw line for z axis
    ::glColor3f(0.0f, 0.0f, 1.0f);
    ::glVertex3d(target(0), target(1), target(2) - half_length);
    ::glVertex3d(target(0), target(1), target(2) + half_length);
    glsafe(::glEnd());
}
#endif // ENABLE_SHOW_CAMERA_TARGET

void GLCanvas3D::_render_sla_slices() const
{
    if (!m_use_clipping_planes || wxGetApp().preset_bundle->printers.get_edited_preset().printer_technology() != ptSLA)
        return;

    const SLAPrint* print = this->sla_print();
    const PrintObjects& print_objects = print->objects();
    if (print_objects.empty())
        // nothing to render, return
        return;

    double clip_min_z = -m_clipping_planes[0].get_data()[3];
    double clip_max_z = m_clipping_planes[1].get_data()[3];
    for (unsigned int i = 0; i < (unsigned int)print_objects.size(); ++i)
    {
        const SLAPrintObject* obj = print_objects[i];

        if (!obj->is_step_done(slaposSliceSupports))
            continue;

        SlaCap::ObjectIdToTrianglesMap::iterator it_caps_bottom = m_sla_caps[0].triangles.find(i);
        SlaCap::ObjectIdToTrianglesMap::iterator it_caps_top    = m_sla_caps[1].triangles.find(i);
        {
			if (it_caps_bottom == m_sla_caps[0].triangles.end())
				it_caps_bottom = m_sla_caps[0].triangles.emplace(i, SlaCap::Triangles()).first;
            if (! m_sla_caps[0].matches(clip_min_z)) {
				m_sla_caps[0].z = clip_min_z;
                it_caps_bottom->second.object.clear();
                it_caps_bottom->second.supports.clear();
            }
            if (it_caps_top == m_sla_caps[1].triangles.end())
				it_caps_top = m_sla_caps[1].triangles.emplace(i, SlaCap::Triangles()).first;
            if (! m_sla_caps[1].matches(clip_max_z)) {
				m_sla_caps[1].z = clip_max_z;
                it_caps_top->second.object.clear();
                it_caps_top->second.supports.clear();
            }
        }
        Pointf3s &bottom_obj_triangles = it_caps_bottom->second.object;
        Pointf3s &bottom_sup_triangles = it_caps_bottom->second.supports;
        Pointf3s &top_obj_triangles    = it_caps_top->second.object;
        Pointf3s &top_sup_triangles    = it_caps_top->second.supports;

        if ((bottom_obj_triangles.empty() || bottom_sup_triangles.empty() || top_obj_triangles.empty() || top_sup_triangles.empty()) &&
            !obj->get_slice_index().empty())
        {
            double layer_height         = print->default_object_config().layer_height.value;
            double initial_layer_height = print->material_config().initial_layer_height.value;
            bool   left_handed          = obj->is_left_handed();

            coord_t key_zero = obj->get_slice_index().front().print_level();
            // Slice at the center of the slab starting at clip_min_z will be rendered for the lower plane.
            coord_t key_low  = coord_t((clip_min_z - initial_layer_height + layer_height) / SCALING_FACTOR) + key_zero;
            // Slice at the center of the slab ending at clip_max_z will be rendered for the upper plane.
            coord_t key_high = coord_t((clip_max_z - initial_layer_height) / SCALING_FACTOR) + key_zero;

            const SliceRecord& slice_low  = obj->closest_slice_to_print_level(key_low, coord_t(SCALED_EPSILON));
            const SliceRecord& slice_high = obj->closest_slice_to_print_level(key_high, coord_t(SCALED_EPSILON));

            // Offset to avoid OpenGL Z fighting between the object's horizontal surfaces and the triangluated surfaces of the cuts.
            double plane_shift_z = 0.002;

            if (slice_low.is_valid()) {
                const ExPolygons& obj_bottom = slice_low.get_slice(soModel);
                const ExPolygons& sup_bottom = slice_low.get_slice(soSupport);
                // calculate model bottom cap
                if (bottom_obj_triangles.empty() && !obj_bottom.empty())
                    bottom_obj_triangles = triangulate_expolygons_3d(obj_bottom, clip_min_z - plane_shift_z, ! left_handed);
                // calculate support bottom cap
                if (bottom_sup_triangles.empty() && !sup_bottom.empty())
                    bottom_sup_triangles = triangulate_expolygons_3d(sup_bottom, clip_min_z - plane_shift_z, ! left_handed);
            }

            if (slice_high.is_valid()) {
                const ExPolygons& obj_top = slice_high.get_slice(soModel);
                const ExPolygons& sup_top = slice_high.get_slice(soSupport);
                // calculate model top cap
                if (top_obj_triangles.empty() && !obj_top.empty())
                    top_obj_triangles = triangulate_expolygons_3d(obj_top, clip_max_z + plane_shift_z, left_handed);
                // calculate support top cap
                if (top_sup_triangles.empty() && !sup_top.empty())
                    top_sup_triangles = triangulate_expolygons_3d(sup_top, clip_max_z + plane_shift_z, left_handed);
            }
        }

        if (!bottom_obj_triangles.empty() || !top_obj_triangles.empty() || !bottom_sup_triangles.empty() || !top_sup_triangles.empty())
        {
			for (const SLAPrintObject::Instance& inst : obj->instances())
            {
                glsafe(::glPushMatrix());
                glsafe(::glTranslated(unscale<double>(inst.shift.x()), unscale<double>(inst.shift.y()), 0));
                glsafe(::glRotatef(Geometry::rad2deg(inst.rotation), 0.0, 0.0, 1.0));
				if (obj->is_left_handed())
                    // The polygons are mirrored by X.
                    glsafe(::glScalef(-1.0, 1.0, 1.0));
                glsafe(::glEnableClientState(GL_VERTEX_ARRAY));
                glsafe(::glColor3f(1.0f, 0.37f, 0.0f));
				if (!bottom_obj_triangles.empty()) {
                    glsafe(::glVertexPointer(3, GL_DOUBLE, 0, (GLdouble*)bottom_obj_triangles.front().data()));
                    glsafe(::glDrawArrays(GL_TRIANGLES, 0, bottom_obj_triangles.size()));
				}
				if (! top_obj_triangles.empty()) {
                    glsafe(::glVertexPointer(3, GL_DOUBLE, 0, (GLdouble*)top_obj_triangles.front().data()));
                    glsafe(::glDrawArrays(GL_TRIANGLES, 0, top_obj_triangles.size()));
				}
                glsafe(::glColor3f(1.0f, 0.0f, 0.37f));
				if (! bottom_sup_triangles.empty()) {
                    glsafe(::glVertexPointer(3, GL_DOUBLE, 0, (GLdouble*)bottom_sup_triangles.front().data()));
                    glsafe(::glDrawArrays(GL_TRIANGLES, 0, bottom_sup_triangles.size()));
				}
				if (! top_sup_triangles.empty()) {
                    glsafe(::glVertexPointer(3, GL_DOUBLE, 0, (GLdouble*)top_sup_triangles.front().data()));
                    glsafe(::glDrawArrays(GL_TRIANGLES, 0, top_sup_triangles.size()));
				}
                glsafe(::glDisableClientState(GL_VERTEX_ARRAY));
                glsafe(::glPopMatrix());
            }
        }
    }
}

void GLCanvas3D::_render_selection_sidebar_hints() const
{
    m_selection.render_sidebar_hints(m_sidebar_field, m_shader);
}

void GLCanvas3D::_update_volumes_hover_state() const
{
    for (GLVolume* v : m_volumes.volumes)
    {
        v->hover = GLVolume::HS_None;
    }

    if (m_hover_volume_idxs.empty())
        return;

    bool ctrl_pressed = wxGetKeyState(WXK_CONTROL); // additive select/deselect
    bool shift_pressed = wxGetKeyState(WXK_SHIFT);  // select by rectangle
    bool alt_pressed = wxGetKeyState(WXK_ALT);      // deselect by rectangle

    if (alt_pressed && (shift_pressed || ctrl_pressed))
    {
        // illegal combinations of keys
        m_hover_volume_idxs.clear();
        return;
    }

    bool selection_modifiers_only = m_selection.is_empty() || m_selection.is_any_modifier();

    bool hover_modifiers_only = true;
    for (int i : m_hover_volume_idxs)
    {
        if (!m_volumes.volumes[i]->is_modifier)
        {
            hover_modifiers_only = false;
            break;
        }
    }

    std::set<std::pair<int, int>> hover_instances;
    for (int i : m_hover_volume_idxs)
    {
        const GLVolume& v = *m_volumes.volumes[i];
        hover_instances.insert(std::make_pair(v.object_idx(), v.instance_idx()));
    }

    bool hover_from_single_instance = hover_instances.size() == 1;

    if (hover_modifiers_only && !hover_from_single_instance)
    {
        // do not allow to select volumes from different instances
        m_hover_volume_idxs.clear();
        return;
    }

    for (int i : m_hover_volume_idxs)
    {
        GLVolume& volume = *m_volumes.volumes[i];
        if (volume.hover != GLVolume::HS_None)
            continue;

        bool deselect = volume.selected && ((ctrl_pressed && !shift_pressed) || alt_pressed);
        // (volume->is_modifier && !selection_modifiers_only && !is_ctrl_pressed) -> allows hovering on selected modifiers belonging to selection of type Instance
        bool select = (!volume.selected || (volume.is_modifier && !selection_modifiers_only && !ctrl_pressed)) && !alt_pressed;

        if (select || deselect)
        {
            bool as_volume =
                volume.is_modifier && hover_from_single_instance && !ctrl_pressed &&
                (
                (!deselect) ||
                (deselect && !m_selection.is_single_full_instance() && (volume.object_idx() == m_selection.get_object_idx()) && (volume.instance_idx() == m_selection.get_instance_idx()))
                );

            if (as_volume)
            {
                if (deselect)
                    volume.hover = GLVolume::HS_Deselect;
                else
                    volume.hover = GLVolume::HS_Select;
            }
            else
            {
                int object_idx = volume.object_idx();
                int instance_idx = volume.instance_idx();

                for (GLVolume* v : m_volumes.volumes)
                {
                    if ((v->object_idx() == object_idx) && (v->instance_idx() == instance_idx))
                    {
                        if (deselect)
                            v->hover = GLVolume::HS_Deselect;
                        else
                            v->hover = GLVolume::HS_Select;
                    }
                }
            }
        }
    }
}

void GLCanvas3D::_perform_layer_editing_action(wxMouseEvent* evt)
{
    int object_idx_selected = m_layers_editing.last_object_id;
    if (object_idx_selected == -1)
        return;

    // A volume is selected. Test, whether hovering over a layer thickness bar.
    if (evt != nullptr)
    {
        const Rect& rect = LayersEditing::get_bar_rect_screen(*this);
        float b = rect.get_bottom();
        m_layers_editing.last_z = m_layers_editing.object_max_z() * (b - evt->GetY() - 1.0f) / (b - rect.get_top());
        m_layers_editing.last_action = 
            evt->ShiftDown() ? (evt->RightIsDown() ? LAYER_HEIGHT_EDIT_ACTION_SMOOTH : LAYER_HEIGHT_EDIT_ACTION_REDUCE) : 
                               (evt->RightIsDown() ? LAYER_HEIGHT_EDIT_ACTION_INCREASE : LAYER_HEIGHT_EDIT_ACTION_DECREASE);
    }

    m_layers_editing.adjust_layer_height_profile();
    _refresh_if_shown_on_screen();

    // Automatic action on mouse down with the same coordinate.
    _start_timer();
}

Vec3d GLCanvas3D::_mouse_to_3d(const Point& mouse_pos, float* z)
{
    if (m_canvas == nullptr)
        return Vec3d(DBL_MAX, DBL_MAX, DBL_MAX);

#if ENABLE_NON_STATIC_CANVAS_MANAGER
    const Camera& camera = wxGetApp().plater()->get_camera();
    const std::array<int, 4>& viewport = camera.get_viewport();
    const Transform3d& modelview_matrix = camera.get_view_matrix();
    const Transform3d& projection_matrix = camera.get_projection_matrix();
#else
    const std::array<int, 4>& viewport = m_camera.get_viewport();
    const Transform3d& modelview_matrix = m_camera.get_view_matrix();
    const Transform3d& projection_matrix = m_camera.get_projection_matrix();
#endif // ENABLE_NON_STATIC_CANVAS_MANAGER

    GLint y = viewport[3] - (GLint)mouse_pos(1);
    GLfloat mouse_z;
    if (z == nullptr)
        glsafe(::glReadPixels((GLint)mouse_pos(0), y, 1, 1, GL_DEPTH_COMPONENT, GL_FLOAT, (void*)&mouse_z));
    else
        mouse_z = *z;

    GLdouble out_x, out_y, out_z;
    ::gluUnProject((GLdouble)mouse_pos(0), (GLdouble)y, (GLdouble)mouse_z, (GLdouble*)modelview_matrix.data(), (GLdouble*)projection_matrix.data(), (GLint*)viewport.data(), &out_x, &out_y, &out_z);
    return Vec3d((double)out_x, (double)out_y, (double)out_z);
}

Vec3d GLCanvas3D::_mouse_to_bed_3d(const Point& mouse_pos)
{
    return mouse_ray(mouse_pos).intersect_plane(0.0);
}

void GLCanvas3D::_start_timer()
{
    m_timer.Start(100, wxTIMER_CONTINUOUS);
}

void GLCanvas3D::_stop_timer()
{
    m_timer.Stop();
}

void GLCanvas3D::_load_print_toolpaths()
{
    const Print *print = this->fff_print();
    if (print == nullptr)
        return;

    if (!print->is_step_done(psSkirt) || !print->is_step_done(psBrim))
        return;

    if (!print->has_skirt() && (print->config().brim_width.value == 0))
        return;

    const float color[] = { 0.5f, 1.0f, 0.5f, 1.0f }; // greenish

    // number of skirt layers
    size_t total_layer_count = 0;
    for (const PrintObject* print_object : print->objects())
    {
        total_layer_count = std::max(total_layer_count, print_object->total_layer_count());
    }
    size_t skirt_height = print->has_infinite_skirt() ? total_layer_count : std::min<size_t>(print->config().skirt_height.value, total_layer_count);
    if ((skirt_height == 0) && (print->config().brim_width.value > 0))
        skirt_height = 1;

    // get first skirt_height layers (maybe this should be moved to a PrintObject method?)
    const PrintObject* object0 = print->objects().front();
    std::vector<float> print_zs;
    print_zs.reserve(skirt_height * 2);
    for (size_t i = 0; i < std::min(skirt_height, object0->layers().size()); ++i)
    {
        print_zs.push_back(float(object0->layers()[i]->print_z));
    }
    //FIXME why there are support layers?
    for (size_t i = 0; i < std::min(skirt_height, object0->support_layers().size()); ++i)
    {
        print_zs.push_back(float(object0->support_layers()[i]->print_z));
    }
    sort_remove_duplicates(print_zs);
    if (print_zs.size() > skirt_height)
        print_zs.erase(print_zs.begin() + skirt_height, print_zs.end());


    GLVolume *volume = m_volumes.new_toolpath_volume(color, VERTEX_BUFFER_RESERVE_SIZE);
    for (size_t i = 0; i < skirt_height; ++i) {
        volume->print_zs.push_back(print_zs[i]);
        volume->offsets.push_back(volume->indexed_vertex_array.quad_indices.size());
        volume->offsets.push_back(volume->indexed_vertex_array.triangle_indices.size());
        if (i == 0)
            _3DScene::extrusionentity_to_verts(print->brim(), print_zs[i], Point(0, 0), *volume);
        _3DScene::extrusionentity_to_verts(print->skirt(), print_zs[i], Point(0, 0), *volume);
        // Ensure that no volume grows over the limits. If the volume is too large, allocate a new one.
        if (volume->indexed_vertex_array.vertices_and_normals_interleaved.size() > MAX_VERTEX_BUFFER_SIZE) {
        	GLVolume &vol = *volume;
            volume = m_volumes.new_toolpath_volume(vol.color);
            reserve_new_volume_finalize_old_volume(*volume, vol, m_initialized);
        }
    }
    volume->indexed_vertex_array.finalize_geometry(m_initialized);
}

void GLCanvas3D::_load_print_object_toolpaths(const PrintObject& print_object, const std::vector<std::string>& str_tool_colors, const std::vector<CustomGCode::Item>& color_print_values)
{
    std::vector<float> tool_colors = _parse_colors(str_tool_colors);

    struct Ctxt
    {
        const PrintInstances        *shifted_copies;
        std::vector<const Layer*>    layers;
        bool                         has_perimeters;
        bool                         has_infill;
        bool                         has_support;
        const std::vector<float>*    tool_colors;
        bool                         is_single_material_print;
        int                          extruders_cnt;
        const std::vector<CustomGCode::Item>*   color_print_values;

        static const float*          color_perimeters() { static float color[4] = { 1.0f, 1.0f, 0.0f, 1.f }; return color; } // yellow
        static const float*          color_infill() { static float color[4] = { 1.0f, 0.5f, 0.5f, 1.f }; return color; } // redish
        static const float*          color_support() { static float color[4] = { 0.5f, 1.0f, 0.5f, 1.f }; return color; } // greenish
        static const float*          color_pause_or_custom_code() { static float color[4] = { 0.5f, 0.5f, 0.5f, 1.f }; return color; } // gray

        // For cloring by a tool, return a parsed color.
        bool                         color_by_tool() const { return tool_colors != nullptr; }
        size_t                       number_tools()  const { return this->color_by_tool() ? tool_colors->size() / 4 : 0; }
        const float*                 color_tool(size_t tool) const { return tool_colors->data() + tool * 4; }

        // For coloring by a color_print(M600), return a parsed color.
        bool                         color_by_color_print() const { return color_print_values!=nullptr; }
        const size_t                 color_print_color_idx_by_layer_idx(const size_t layer_idx) const {
            const CustomGCode::Item value{layers[layer_idx]->print_z + EPSILON, "", 0, ""};
            auto it = std::lower_bound(color_print_values->begin(), color_print_values->end(), value);
            return (it - color_print_values->begin()) % number_tools();
        }

        const size_t                 color_print_color_idx_by_layer_idx_and_extruder(const size_t layer_idx, const int extruder) const
        {
            const coordf_t print_z = layers[layer_idx]->print_z;

            auto it = std::find_if(color_print_values->begin(), color_print_values->end(),
                [print_z](const CustomGCode::Item& code)
                { return fabs(code.print_z - print_z) < EPSILON; });
            if (it != color_print_values->end())
            {
                const std::string& code = it->gcode;
                // pause print or custom Gcode
                if (code == PausePrintCode || 
                    (code != ColorChangeCode && code != ToolChangeCode))
                    return number_tools()-1; // last color item is a gray color for pause print or custom G-code 

                // change tool (extruder) 
                if (code == ToolChangeCode)
                    return get_color_idx_for_tool_change(it, extruder);
                // change color for current extruder
                if (code == ColorChangeCode) {
                    int color_idx = get_color_idx_for_color_change(it, extruder);
                    if (color_idx >= 0)
                        return color_idx;
                }
            }

            const CustomGCode::Item value{print_z + EPSILON, "", 0, ""};
            it = std::lower_bound(color_print_values->begin(), color_print_values->end(), value);
            while (it != color_print_values->begin())
            {
                --it;
                // change color for current extruder
                if (it->gcode == ColorChangeCode) {
                    int color_idx = get_color_idx_for_color_change(it, extruder);
                    if (color_idx >= 0)
                        return color_idx;
                }
                // change tool (extruder) 
                if (it->gcode == ToolChangeCode)
                    return get_color_idx_for_tool_change(it, extruder);
            }

            return std::min<int>(extruders_cnt - 1, std::max<int>(extruder - 1, 0));;
        }

    private:
        int get_m600_color_idx(std::vector<CustomGCode::Item>::const_iterator it) const
        {
            int shift = 0;
            while (it != color_print_values->begin()) {
                --it;
                if (it->gcode == ColorChangeCode)
                    shift++;
            }
            return extruders_cnt + shift;
        }

        int get_color_idx_for_tool_change(std::vector<CustomGCode::Item>::const_iterator it, const int extruder) const
        {
            const int current_extruder = it->extruder == 0 ? extruder : it->extruder;
            if (number_tools() == extruders_cnt + 1) // there is no one "M600"
                return std::min<int>(extruders_cnt - 1, std::max<int>(current_extruder - 1, 0));

            auto it_n = it;
            while (it_n != color_print_values->begin()) {
                --it_n;
                if (it_n->gcode == ColorChangeCode && it_n->extruder == current_extruder)
                    return get_m600_color_idx(it_n);
            }

            return std::min<int>(extruders_cnt - 1, std::max<int>(current_extruder - 1, 0));
        }

        int get_color_idx_for_color_change(std::vector<CustomGCode::Item>::const_iterator it, const int extruder) const
        {
            if (extruders_cnt == 1)
                return get_m600_color_idx(it);

            auto it_n = it;
            bool is_tool_change = false;
            while (it_n != color_print_values->begin()) {
                --it_n;
                if (it_n->gcode == ToolChangeCode) {
                    is_tool_change = true;
                    if (it_n->extruder == it->extruder || (it_n->extruder == 0 && it->extruder == extruder))
                        return get_m600_color_idx(it);
                    break;
                }
            }
            if (!is_tool_change && it->extruder == extruder)
                return get_m600_color_idx(it);

            return -1;
        }

    } ctxt;

    ctxt.has_perimeters = print_object.is_step_done(posPerimeters);
    ctxt.has_infill = print_object.is_step_done(posInfill);
    ctxt.has_support = print_object.is_step_done(posSupportMaterial);
    ctxt.tool_colors = tool_colors.empty() ? nullptr : &tool_colors;
    ctxt.color_print_values = color_print_values.empty() ? nullptr : &color_print_values;
    ctxt.is_single_material_print = this->fff_print()->extruders().size()==1;
    ctxt.extruders_cnt = wxGetApp().extruders_edited_cnt();

    ctxt.shifted_copies = &print_object.instances();

    // order layers by print_z
    {
        size_t nlayers = 0;
        if (ctxt.has_perimeters || ctxt.has_infill)
            nlayers = print_object.layers().size();
        if (ctxt.has_support)
            nlayers += print_object.support_layers().size();
        ctxt.layers.reserve(nlayers);
    }
    if (ctxt.has_perimeters || ctxt.has_infill)
        for (const Layer *layer : print_object.layers())
            ctxt.layers.push_back(layer);
    if (ctxt.has_support)
        for (const Layer *layer : print_object.support_layers())
            ctxt.layers.push_back(layer);
    std::sort(ctxt.layers.begin(), ctxt.layers.end(), [](const Layer *l1, const Layer *l2) { return l1->print_z < l2->print_z; });

    // Maximum size of an allocation block: 32MB / sizeof(float)
    BOOST_LOG_TRIVIAL(debug) << "Loading print object toolpaths in parallel - start" << m_volumes.log_memory_info() << log_memory_info();

    const bool is_selected_separate_extruder = m_selected_extruder > 0 && ctxt.color_by_color_print();

    //FIXME Improve the heuristics for a grain size.
    size_t          grain_size = std::max(ctxt.layers.size() / 16, size_t(1));
    tbb::spin_mutex new_volume_mutex;
    auto            new_volume = [this, &new_volume_mutex](const float *color) -> GLVolume* {
    	// Allocate the volume before locking.
		GLVolume *volume = new GLVolume(color);
		volume->is_extrusion_path = true;
    	tbb::spin_mutex::scoped_lock lock;
    	// Lock by ROII, so if the emplace_back() fails, the lock will be released.
        lock.acquire(new_volume_mutex);
        m_volumes.volumes.emplace_back(volume);
        lock.release();
        return volume;
    };
    const size_t    volumes_cnt_initial = m_volumes.volumes.size();
    tbb::parallel_for(
        tbb::blocked_range<size_t>(0, ctxt.layers.size(), grain_size),
        [&ctxt, &new_volume, is_selected_separate_extruder, this](const tbb::blocked_range<size_t>& range) {
        GLVolumePtrs 		vols;
        std::vector<size_t>	color_print_layer_to_glvolume;
        auto                volume = [&ctxt, &vols, &color_print_layer_to_glvolume, &range](size_t layer_idx, int extruder, int feature) -> GLVolume& {            
            return *vols[ctxt.color_by_color_print()?
                ctxt.color_print_color_idx_by_layer_idx_and_extruder(layer_idx, extruder) :
				ctxt.color_by_tool() ? 
					std::min<int>(ctxt.number_tools() - 1, std::max<int>(extruder - 1, 0)) : 
					feature
				];
        };
        if (ctxt.color_by_color_print() || ctxt.color_by_tool()) {
            for (size_t i = 0; i < ctxt.number_tools(); ++i)
                vols.emplace_back(new_volume(ctxt.color_tool(i)));
        }
        else
            vols = { new_volume(ctxt.color_perimeters()), new_volume(ctxt.color_infill()), new_volume(ctxt.color_support()) };
        for (GLVolume *vol : vols)
			// Reserving number of vertices (3x position + 3x color)
        	vol->indexed_vertex_array.reserve(VERTEX_BUFFER_RESERVE_SIZE / 6);
        for (size_t idx_layer = range.begin(); idx_layer < range.end(); ++ idx_layer) {
            const Layer *layer = ctxt.layers[idx_layer];

            if (is_selected_separate_extruder)
            {
                bool at_least_one_has_correct_extruder = false;
                for (const LayerRegion* layerm : layer->regions())
                {
                    if (layerm->slices.surfaces.empty())
                        continue;
                    const PrintRegionConfig& cfg = layerm->region()->config();
                    if (cfg.perimeter_extruder.value    == m_selected_extruder ||
                        cfg.infill_extruder.value       == m_selected_extruder ||
                        cfg.solid_infill_extruder.value == m_selected_extruder ) {
                        at_least_one_has_correct_extruder = true;
                        break;
                    }
                }
                if (!at_least_one_has_correct_extruder)
                    continue;
            }

            for (GLVolume *vol : vols)
                if (vol->print_zs.empty() || vol->print_zs.back() != layer->print_z) {
                    vol->print_zs.push_back(layer->print_z);
                    vol->offsets.push_back(vol->indexed_vertex_array.quad_indices.size());
                    vol->offsets.push_back(vol->indexed_vertex_array.triangle_indices.size());
                }
            for (const PrintInstance &instance : *ctxt.shifted_copies) {
                const Point &copy = instance.shift;
                for (const LayerRegion *layerm : layer->regions()) {
                    if (is_selected_separate_extruder)
                    {
                        const PrintRegionConfig& cfg = layerm->region()->config();
                        if (cfg.perimeter_extruder.value    != m_selected_extruder ||
                            cfg.infill_extruder.value       != m_selected_extruder ||
                            cfg.solid_infill_extruder.value != m_selected_extruder)
                            continue;
                    }
                    if (ctxt.has_perimeters)
                        _3DScene::extrusionentity_to_verts(layerm->perimeters, float(layer->print_z), copy,
                        	volume(idx_layer, layerm->region()->config().perimeter_extruder.value, 0));
                    if (ctxt.has_infill) {
                        for (const ExtrusionEntity *ee : layerm->fills.entities) {
                            // fill represents infill extrusions of a single island.
                            const auto *fill = dynamic_cast<const ExtrusionEntityCollection*>(ee);
                            if (! fill->entities.empty())
                                _3DScene::extrusionentity_to_verts(*fill, float(layer->print_z), copy,
	                                volume(idx_layer, 
		                                is_solid_infill(fill->entities.front()->role()) ?
			                                layerm->region()->config().solid_infill_extruder :
			                                layerm->region()->config().infill_extruder,
		                                1));
                        }
                    }
                }
                if (ctxt.has_support) {
                    const SupportLayer *support_layer = dynamic_cast<const SupportLayer*>(layer);
                    if (support_layer) {
                        for (const ExtrusionEntity *extrusion_entity : support_layer->support_fills.entities)
                            _3DScene::extrusionentity_to_verts(extrusion_entity, float(layer->print_z), copy,
	                            volume(idx_layer, 
		                            (extrusion_entity->role() == erSupportMaterial) ?
			                            support_layer->object()->config().support_material_extruder :
			                            support_layer->object()->config().support_material_interface_extruder,
		                            2));
                    }
                }
            }
            // Ensure that no volume grows over the limits. If the volume is too large, allocate a new one.
	        for (size_t i = 0; i < vols.size(); ++i) {
	            GLVolume &vol = *vols[i];
	            if (vol.indexed_vertex_array.vertices_and_normals_interleaved.size() > MAX_VERTEX_BUFFER_SIZE) {
	                vols[i] = new_volume(vol.color);
	                reserve_new_volume_finalize_old_volume(*vols[i], vol, false);
	            }
	        }
        }
        for (GLVolume *vol : vols)
        	// Ideally one would call vol->indexed_vertex_array.finalize() here to move the buffers to the OpenGL driver,
        	// but this code runs in parallel and the OpenGL driver is not thread safe.
            vol->indexed_vertex_array.shrink_to_fit();
    });

    BOOST_LOG_TRIVIAL(debug) << "Loading print object toolpaths in parallel - finalizing results" << m_volumes.log_memory_info() << log_memory_info();
    // Remove empty volumes from the newly added volumes.
    m_volumes.volumes.erase(
        std::remove_if(m_volumes.volumes.begin() + volumes_cnt_initial, m_volumes.volumes.end(),
        [](const GLVolume *volume) { return volume->empty(); }),
        m_volumes.volumes.end());
    for (size_t i = volumes_cnt_initial; i < m_volumes.volumes.size(); ++i)
        m_volumes.volumes[i]->indexed_vertex_array.finalize_geometry(m_initialized);

    BOOST_LOG_TRIVIAL(debug) << "Loading print object toolpaths in parallel - end" << m_volumes.log_memory_info() << log_memory_info();
}

void GLCanvas3D::_load_wipe_tower_toolpaths(const std::vector<std::string>& str_tool_colors)
{
    const Print *print = this->fff_print();
    if ((print == nullptr) || print->wipe_tower_data().tool_changes.empty())
        return;

    if (!print->is_step_done(psWipeTower))
        return;

    std::vector<float> tool_colors = _parse_colors(str_tool_colors);

    struct Ctxt
    {
        const Print                 *print;
        const std::vector<float>    *tool_colors;
        Vec2f                        wipe_tower_pos;
        float                        wipe_tower_angle;

        static const float*          color_support() { static float color[4] = { 0.5f, 1.0f, 0.5f, 1.f }; return color; } // greenish

        // For cloring by a tool, return a parsed color.
        bool                         color_by_tool() const { return tool_colors != nullptr; }
        size_t                       number_tools()  const { return this->color_by_tool() ? tool_colors->size() / 4 : 0; }
        const float*                 color_tool(size_t tool) const { return tool_colors->data() + tool * 4; }
        int                          volume_idx(int tool, int feature) const
        {
            return this->color_by_tool() ? std::min<int>(this->number_tools() - 1, std::max<int>(tool, 0)) : feature;
        }

        const std::vector<WipeTower::ToolChangeResult>& tool_change(size_t idx) {
            const auto &tool_changes = print->wipe_tower_data().tool_changes;
            return priming.empty() ?
                ((idx == tool_changes.size()) ? final : tool_changes[idx]) :
                ((idx == 0) ? priming : (idx == tool_changes.size() + 1) ? final : tool_changes[idx - 1]);
        }
        std::vector<WipeTower::ToolChangeResult> priming;
        std::vector<WipeTower::ToolChangeResult> final;
    } ctxt;

    ctxt.print = print;
    ctxt.tool_colors = tool_colors.empty() ? nullptr : &tool_colors;
    if (print->wipe_tower_data().priming && print->config().single_extruder_multi_material_priming)
        for (int i=0; i<(int)print->wipe_tower_data().priming.get()->size(); ++i)
            ctxt.priming.emplace_back(print->wipe_tower_data().priming.get()->at(i));
    if (print->wipe_tower_data().final_purge)
        ctxt.final.emplace_back(*print->wipe_tower_data().final_purge.get());

    ctxt.wipe_tower_angle = ctxt.print->config().wipe_tower_rotation_angle.value/180.f * PI;
    ctxt.wipe_tower_pos = Vec2f(ctxt.print->config().wipe_tower_x.value, ctxt.print->config().wipe_tower_y.value);

    BOOST_LOG_TRIVIAL(debug) << "Loading wipe tower toolpaths in parallel - start" << m_volumes.log_memory_info() << log_memory_info();

    //FIXME Improve the heuristics for a grain size.
    size_t          n_items = print->wipe_tower_data().tool_changes.size() + (ctxt.priming.empty() ? 0 : 1);
    size_t          grain_size = std::max(n_items / 128, size_t(1));
    tbb::spin_mutex new_volume_mutex;
    auto            new_volume = [this, &new_volume_mutex](const float *color) -> GLVolume* {
        auto *volume = new GLVolume(color);
		volume->is_extrusion_path = true;
        tbb::spin_mutex::scoped_lock lock;
        lock.acquire(new_volume_mutex);
        m_volumes.volumes.emplace_back(volume);
        lock.release();
        return volume;
    };
    const size_t   volumes_cnt_initial = m_volumes.volumes.size();
    std::vector<GLVolumeCollection> volumes_per_thread(n_items);
    tbb::parallel_for(
        tbb::blocked_range<size_t>(0, n_items, grain_size),
        [&ctxt, &new_volume](const tbb::blocked_range<size_t>& range) {
        // Bounding box of this slab of a wipe tower.
        GLVolumePtrs vols;
        if (ctxt.color_by_tool()) {
            for (size_t i = 0; i < ctxt.number_tools(); ++i)
                vols.emplace_back(new_volume(ctxt.color_tool(i)));
        }
        else
            vols = { new_volume(ctxt.color_support()) };
        for (GLVolume *volume : vols)
			// Reserving number of vertices (3x position + 3x color)
            volume->indexed_vertex_array.reserve(VERTEX_BUFFER_RESERVE_SIZE / 6);
        for (size_t idx_layer = range.begin(); idx_layer < range.end(); ++idx_layer) {
            const std::vector<WipeTower::ToolChangeResult> &layer = ctxt.tool_change(idx_layer);
            for (size_t i = 0; i < vols.size(); ++i) {
                GLVolume &vol = *vols[i];
                if (vol.print_zs.empty() || vol.print_zs.back() != layer.front().print_z) {
                    vol.print_zs.push_back(layer.front().print_z);
                    vol.offsets.push_back(vol.indexed_vertex_array.quad_indices.size());
                    vol.offsets.push_back(vol.indexed_vertex_array.triangle_indices.size());
                }
            }
            for (const WipeTower::ToolChangeResult &extrusions : layer) {
                for (size_t i = 1; i < extrusions.extrusions.size();) {
                    const WipeTower::Extrusion &e = extrusions.extrusions[i];
                    if (e.width == 0.) {
                        ++i;
                        continue;
                    }
                    size_t j = i + 1;
                    if (ctxt.color_by_tool())
                        for (; j < extrusions.extrusions.size() && extrusions.extrusions[j].tool == e.tool && extrusions.extrusions[j].width > 0.f; ++j);
                    else
                        for (; j < extrusions.extrusions.size() && extrusions.extrusions[j].width > 0.f; ++j);
                    size_t              n_lines = j - i;
                    Lines               lines;
                    std::vector<double> widths;
                    std::vector<double> heights;
                    lines.reserve(n_lines);
                    widths.reserve(n_lines);
                    heights.assign(n_lines, extrusions.layer_height);
                    WipeTower::Extrusion e_prev = extrusions.extrusions[i-1];

                    if (!extrusions.priming) { // wipe tower extrusions describe the wipe tower at the origin with no rotation
                        e_prev.pos = Eigen::Rotation2Df(ctxt.wipe_tower_angle) * e_prev.pos;
                        e_prev.pos += ctxt.wipe_tower_pos;
                    }

                    for (; i < j; ++i) {
                        WipeTower::Extrusion e = extrusions.extrusions[i];
                        assert(e.width > 0.f);
                        if (!extrusions.priming) {
                            e.pos = Eigen::Rotation2Df(ctxt.wipe_tower_angle) * e.pos;
                            e.pos += ctxt.wipe_tower_pos;
                        }

                        lines.emplace_back(Point::new_scale(e_prev.pos.x(), e_prev.pos.y()), Point::new_scale(e.pos.x(), e.pos.y()));
                        widths.emplace_back(e.width);

                        e_prev = e;
                    }
                    _3DScene::thick_lines_to_verts(lines, widths, heights, lines.front().a == lines.back().b, extrusions.print_z,
                        *vols[ctxt.volume_idx(e.tool, 0)]);
                }
            }
        }
        for (size_t i = 0; i < vols.size(); ++i) {
            GLVolume &vol = *vols[i];
            if (vol.indexed_vertex_array.vertices_and_normals_interleaved.size() > MAX_VERTEX_BUFFER_SIZE) {
                vols[i] = new_volume(vol.color);
                reserve_new_volume_finalize_old_volume(*vols[i], vol, false);
            }
        }
        for (GLVolume *vol : vols)
            vol->indexed_vertex_array.shrink_to_fit();
    });

    BOOST_LOG_TRIVIAL(debug) << "Loading wipe tower toolpaths in parallel - finalizing results" << m_volumes.log_memory_info() << log_memory_info();
    // Remove empty volumes from the newly added volumes.
    m_volumes.volumes.erase(
        std::remove_if(m_volumes.volumes.begin() + volumes_cnt_initial, m_volumes.volumes.end(),
        [](const GLVolume *volume) { return volume->empty(); }),
        m_volumes.volumes.end());
    for (size_t i = volumes_cnt_initial; i < m_volumes.volumes.size(); ++i)
        m_volumes.volumes[i]->indexed_vertex_array.finalize_geometry(m_initialized);

    BOOST_LOG_TRIVIAL(debug) << "Loading wipe tower toolpaths in parallel - end" << m_volumes.log_memory_info() << log_memory_info();
}

static inline int hex_digit_to_int(const char c)
{
    return
        (c >= '0' && c <= '9') ? int(c - '0') :
        (c >= 'A' && c <= 'F') ? int(c - 'A') + 10 :
        (c >= 'a' && c <= 'f') ? int(c - 'a') + 10 : -1;
}

void GLCanvas3D::_load_gcode_extrusion_paths(const GCodePreviewData& preview_data, const std::vector<float>& tool_colors)
{
    BOOST_LOG_TRIVIAL(debug) << "Loading G-code extrusion paths - start" << m_volumes.log_memory_info() << log_memory_info();

    // helper functions to select data in dependence of the extrusion view type
    struct Helper
    {
        static float path_filter(GCodePreviewData::Extrusion::EViewType type, const GCodePreviewData::Extrusion::Path& path)
        {
            switch (type)
            {
            case GCodePreviewData::Extrusion::FeatureType:
            	// The role here is used for coloring.
                return (float)path.extrusion_role;
            case GCodePreviewData::Extrusion::Height:
                return path.height;
            case GCodePreviewData::Extrusion::Width:
                return path.width;
            case GCodePreviewData::Extrusion::Feedrate:
                return path.feedrate;
            case GCodePreviewData::Extrusion::FanSpeed:
                return path.fan_speed;
            case GCodePreviewData::Extrusion::VolumetricRate:
                return path.feedrate * (float)path.mm3_per_mm;
            case GCodePreviewData::Extrusion::Tool:
                return (float)path.extruder_id;
            case GCodePreviewData::Extrusion::ColorPrint:
                return (float)path.cp_color_id;
            default:
                return 0.0f;
            }

            return 0.0f;
        }

        static Color path_color(const GCodePreviewData& data, const std::vector<float>& tool_colors, float value)
        {
            switch (data.extrusion.view_type)
            {
            case GCodePreviewData::Extrusion::FeatureType:
                return data.get_extrusion_role_color((ExtrusionRole)(int)value);
            case GCodePreviewData::Extrusion::Height:
                return data.get_height_color(value);
            case GCodePreviewData::Extrusion::Width:
                return data.get_width_color(value);
            case GCodePreviewData::Extrusion::Feedrate:
                return data.get_feedrate_color(value);
            case GCodePreviewData::Extrusion::FanSpeed:
                return data.get_fan_speed_color(value);
            case GCodePreviewData::Extrusion::VolumetricRate:
                return data.get_volumetric_rate_color(value);
            case GCodePreviewData::Extrusion::Tool:
            {
                Color color;
                ::memcpy((void*)color.rgba.data(), (const void*)(tool_colors.data() + (unsigned int)value * 4), 4 * sizeof(float));
                return color;
            }
            case GCodePreviewData::Extrusion::ColorPrint:
            {
                int color_cnt = (int)tool_colors.size() / 4;
                int val = value > color_cnt ? color_cnt - 1 : value;

                Color color;
                ::memcpy((void*)color.rgba.data(), (const void*)(tool_colors.data() + val * 4), 4 * sizeof(float));

                return color;
            }
            default:
                return Color{};
            }

            return Color{};
        }
    };

    size_t initial_volumes_count = m_volumes.volumes.size();
    size_t initial_volume_index_count = m_gcode_preview_volume_index.first_volumes.size();

    try 
    {
	    BOOST_LOG_TRIVIAL(debug) << "Loading G-code extrusion paths - create volumes" << m_volumes.log_memory_info() << log_memory_info();

	    // detects filters
	    size_t vertex_buffer_prealloc_size = 0;
	    std::vector<std::vector<std::pair<float, GLVolume*>>> roles_filters;
	    {
		    std::vector<size_t> num_paths_per_role(size_t(erCount), 0);
		    for (const GCodePreviewData::Extrusion::Layer &layer : preview_data.extrusion.layers)
		        for (const GCodePreviewData::Extrusion::Path &path : layer.paths)
		        	++ num_paths_per_role[size_t(path.extrusion_role)];
            std::vector<std::vector<float>> roles_values;
			roles_values.assign(size_t(erCount), std::vector<float>());
		    for (size_t i = 0; i < roles_values.size(); ++ i)
		    	roles_values[i].reserve(num_paths_per_role[i]);
            for (const GCodePreviewData::Extrusion::Layer& layer : preview_data.extrusion.layers)
		        for (const GCodePreviewData::Extrusion::Path &path : layer.paths)
		        	roles_values[size_t(path.extrusion_role)].emplace_back(Helper::path_filter(preview_data.extrusion.view_type, path));
            roles_filters.reserve(size_t(erCount));
			size_t num_buffers = 0;
		    for (std::vector<float> &values : roles_values) {
		    	sort_remove_duplicates(values);
		    	num_buffers += values.size();
		    }
		    if (num_buffers == 0)
			    // nothing to render, return
		        return;
		    vertex_buffer_prealloc_size = (uint64_t(num_buffers) * uint64_t(VERTEX_BUFFER_RESERVE_SIZE) < VERTEX_BUFFER_RESERVE_SIZE_SUM_MAX) ? 
	    		VERTEX_BUFFER_RESERVE_SIZE : next_highest_power_of_2(VERTEX_BUFFER_RESERVE_SIZE_SUM_MAX / num_buffers) / 2;
		    for (std::vector<float> &values : roles_values) {
		    	size_t role = &values - &roles_values.front();
				roles_filters.emplace_back();
		    	if (! values.empty()) {
		        	m_gcode_preview_volume_index.first_volumes.emplace_back(GCodePreviewVolumeIndex::Extrusion, role, (unsigned int)m_volumes.volumes.size());
					for (const float value : values)
						roles_filters.back().emplace_back(value, m_volumes.new_toolpath_volume(Helper::path_color(preview_data, tool_colors, value).rgba.data(), vertex_buffer_prealloc_size));
				}
			}
		}

	    BOOST_LOG_TRIVIAL(debug) << "Loading G-code extrusion paths - populate volumes" << m_volumes.log_memory_info() << log_memory_info();

	    // populates volumes
        const bool is_selected_separate_extruder = m_selected_extruder > 0 && preview_data.extrusion.view_type == GCodePreviewData::Extrusion::ColorPrint;
		for (const GCodePreviewData::Extrusion::Layer& layer : preview_data.extrusion.layers)
		{
			for (const GCodePreviewData::Extrusion::Path& path : layer.paths)
			{
                if (is_selected_separate_extruder && path.extruder_id != m_selected_extruder - 1)
                    continue;
				std::vector<std::pair<float, GLVolume*>> &filters = roles_filters[size_t(path.extrusion_role)];
				auto key = std::make_pair<float, GLVolume*>(Helper::path_filter(preview_data.extrusion.view_type, path), nullptr);
				auto it_filter = std::lower_bound(filters.begin(), filters.end(), key);
				assert(it_filter != filters.end() && key.first == it_filter->first);

				GLVolume& vol = *it_filter->second;
				vol.print_zs.push_back(layer.z);
				vol.offsets.push_back(vol.indexed_vertex_array.quad_indices.size());
				vol.offsets.push_back(vol.indexed_vertex_array.triangle_indices.size());

				_3DScene::extrusionentity_to_verts(path.polyline, path.width, path.height, layer.z, vol);
			}
			// Ensure that no volume grows over the limits. If the volume is too large, allocate a new one.
		    for (std::vector<std::pair<float, GLVolume*>> &filters : roles_filters) {
		    	unsigned int role = (unsigned int)(&filters - &roles_filters.front());
			    for (std::pair<float, GLVolume*> &filter : filters)
					if (filter.second->indexed_vertex_array.vertices_and_normals_interleaved.size() > MAX_VERTEX_BUFFER_SIZE) {
						if (m_gcode_preview_volume_index.first_volumes.back().type != GCodePreviewVolumeIndex::Extrusion || m_gcode_preview_volume_index.first_volumes.back().flag != role)
			        		m_gcode_preview_volume_index.first_volumes.emplace_back(GCodePreviewVolumeIndex::Extrusion, role, (unsigned int)m_volumes.volumes.size());
						GLVolume& vol = *filter.second;
						filter.second = m_volumes.new_toolpath_volume(vol.color);
						reserve_new_volume_finalize_old_volume(*filter.second, vol, m_initialized, vertex_buffer_prealloc_size);
					}
		    }
	    }

	    // Finalize volumes and sends geometry to gpu
	    for (std::vector<std::pair<float, GLVolume*>> &filters : roles_filters)
		    for (std::pair<float, GLVolume*> &filter : filters)
	    		filter.second->indexed_vertex_array.finalize_geometry(m_initialized);

	    BOOST_LOG_TRIVIAL(debug) << "Loading G-code extrusion paths - end" << m_volumes.log_memory_info() << log_memory_info();
	} 
	catch (const std::bad_alloc & /* err */)
	{
        // an error occourred - restore to previous state and return
        GLVolumePtrs::iterator begin = m_volumes.volumes.begin() + initial_volumes_count;
        GLVolumePtrs::iterator end = m_volumes.volumes.end();
        for (GLVolumePtrs::iterator it = begin; it < end; ++it)
            delete *it;
        m_volumes.volumes.erase(begin, end);
        m_gcode_preview_volume_index.first_volumes.erase(m_gcode_preview_volume_index.first_volumes.begin() + initial_volume_index_count, m_gcode_preview_volume_index.first_volumes.end());
	    BOOST_LOG_TRIVIAL(debug) << "Loading G-code extrusion paths - failed on low memory" << m_volumes.log_memory_info() << log_memory_info();
        //FIXME rethrow bad_alloc?
	}
}

template<typename TYPE, typename FUNC_VALUE, typename FUNC_COLOR>
inline void travel_paths_internal(
	// input
	const GCodePreviewData &preview_data, 
	// accessors
	FUNC_VALUE func_value, FUNC_COLOR func_color,
	// output
	GLVolumeCollection &volumes, bool gl_initialized)

{
	// colors travels by type
	std::vector<std::pair<TYPE, GLVolume*>> by_type;
	{
		std::vector<TYPE> values;
		values.reserve(preview_data.travel.polylines.size());
		for (const GCodePreviewData::Travel::Polyline& polyline : preview_data.travel.polylines)
			values.emplace_back(func_value(polyline));
		sort_remove_duplicates(values);
		by_type.reserve(values.size());
		// creates a new volume for each feedrate
		for (TYPE type : values)
			by_type.emplace_back(type, volumes.new_nontoolpath_volume(func_color(type).rgba.data(), VERTEX_BUFFER_RESERVE_SIZE));
	}

	// populates volumes
	std::pair<TYPE, GLVolume*> key(0.f, nullptr);
	for (const GCodePreviewData::Travel::Polyline& polyline : preview_data.travel.polylines)
	{
		key.first = func_value(polyline);
		auto it = std::lower_bound(by_type.begin(), by_type.end(), key, [](const std::pair<TYPE, GLVolume*>& l, const std::pair<TYPE, GLVolume*>& r) { return l.first < r.first; });
		assert(it != by_type.end() && it->first == func_value(polyline));

		GLVolume& vol = *it->second;
		vol.print_zs.push_back(unscale<double>(polyline.polyline.bounding_box().min(2)));
		vol.offsets.push_back(vol.indexed_vertex_array.quad_indices.size());
		vol.offsets.push_back(vol.indexed_vertex_array.triangle_indices.size());

		_3DScene::polyline3_to_verts(polyline.polyline, preview_data.travel.width, preview_data.travel.height, vol);

		// Ensure that no volume grows over the limits. If the volume is too large, allocate a new one.
		if (vol.indexed_vertex_array.vertices_and_normals_interleaved.size() > MAX_VERTEX_BUFFER_SIZE) {
			it->second = volumes.new_nontoolpath_volume(vol.color);
			reserve_new_volume_finalize_old_volume(*it->second, vol, gl_initialized);
		}
	}

	for (auto &feedrate : by_type)
		feedrate.second->finalize_geometry(gl_initialized);
}

void GLCanvas3D::_load_gcode_travel_paths(const GCodePreviewData& preview_data, const std::vector<float>& tool_colors)
{
	// nothing to render, return
	if (preview_data.travel.polylines.empty())
		return;

    size_t initial_volumes_count = m_volumes.volumes.size();
    size_t volume_index_allocated = false;

    try {
    	m_gcode_preview_volume_index.first_volumes.emplace_back(GCodePreviewVolumeIndex::Travel, 0, (unsigned int)initial_volumes_count);
    	volume_index_allocated = true;

	    switch (preview_data.extrusion.view_type)
	    {
	    case GCodePreviewData::Extrusion::Feedrate:
			travel_paths_internal<float>(preview_data,
				[](const GCodePreviewData::Travel::Polyline &polyline) { return polyline.feedrate; }, 
				[&preview_data](const float feedrate) -> const Color { return preview_data.get_feedrate_color(feedrate); },
				m_volumes, m_initialized);
	        break;
	    case GCodePreviewData::Extrusion::Tool:
	    	travel_paths_internal<unsigned int>(preview_data,
				[](const GCodePreviewData::Travel::Polyline &polyline) { return polyline.extruder_id; }, 
				[&tool_colors](const unsigned int extruder_id) -> const Color { assert((extruder_id + 1) * 4 <= tool_colors.size()); return Color(tool_colors.data() + extruder_id * 4); },
				m_volumes, m_initialized);
	        break;
	    default:
	    	travel_paths_internal<unsigned int>(preview_data,
				[](const GCodePreviewData::Travel::Polyline &polyline) { return polyline.type; }, 
				[&preview_data](const unsigned int type) -> const Color& { return preview_data.travel.type_colors[type]; },
				m_volumes, m_initialized);
	        break;
	    }
	} catch (const std::bad_alloc & /* ex */) {
        // an error occourred - restore to previous state and return
        GLVolumePtrs::iterator begin = m_volumes.volumes.begin() + initial_volumes_count;
        GLVolumePtrs::iterator end   = m_volumes.volumes.end();
        for (GLVolumePtrs::iterator it = begin; it < end; ++it)
            delete *it;
        m_volumes.volumes.erase(begin, end);
        if (volume_index_allocated)
        	m_gcode_preview_volume_index.first_volumes.pop_back();
        //FIXME report the memory issue?
    }
}

void GLCanvas3D::_load_fff_shells()
{
    size_t initial_volumes_count = m_volumes.volumes.size();
    m_gcode_preview_volume_index.first_volumes.emplace_back(GCodePreviewVolumeIndex::Shell, 0, (unsigned int)initial_volumes_count);

    const Print *print = this->fff_print();
    if (print->objects().empty())
        // nothing to render, return
        return;

    // adds objects' volumes 
    int object_id = 0;
    for (const PrintObject* obj : print->objects())
    {
        const ModelObject* model_obj = obj->model_object();

        std::vector<int> instance_ids(model_obj->instances.size());
        for (int i = 0; i < (int)model_obj->instances.size(); ++i)
        {
            instance_ids[i] = i;
        }

        m_volumes.load_object(model_obj, object_id, instance_ids, "object", m_initialized);

        ++object_id;
    }

    if (wxGetApp().preset_bundle->printers.get_edited_preset().printer_technology() == ptFFF) {
        // adds wipe tower's volume
        double max_z = print->objects()[0]->model_object()->get_model()->bounding_box().max(2);
        const PrintConfig& config = print->config();
        size_t extruders_count = config.nozzle_diameter.size();
        if ((extruders_count > 1) && config.wipe_tower && !config.complete_objects) {

            const DynamicPrintConfig &print_config  = wxGetApp().preset_bundle->prints.get_edited_preset().config;
            double layer_height                     = print_config.opt_float("layer_height");
            double first_layer_height               = print_config.get_abs_value("first_layer_height", layer_height);
            double nozzle_diameter                  = print->config().nozzle_diameter.values[0];
            float depth = print->wipe_tower_data(extruders_count, first_layer_height, nozzle_diameter).depth;
            float brim_width = print->wipe_tower_data(extruders_count, first_layer_height, nozzle_diameter).brim_width;

            m_volumes.load_wipe_tower_preview(1000, config.wipe_tower_x, config.wipe_tower_y, config.wipe_tower_width, depth, max_z, config.wipe_tower_rotation_angle,
                !print->is_step_done(psWipeTower), brim_width, m_initialized);
        }
    }
}

// While it looks like we can call 
// this->reload_scene(true, true)
// the two functions are quite different:
// 1) This function only loads objects, for which the step slaposSliceSupports already finished. Therefore objects outside of the print bed never load.
// 2) This function loads object mesh with the relative scaling correction (the "relative_correction" parameter) was applied,
// 	  therefore the mesh may be slightly larger or smaller than the mesh shown in the 3D scene.
void GLCanvas3D::_load_sla_shells()
{
    const SLAPrint* print = this->sla_print();
    if (print->objects().empty())
        // nothing to render, return
        return;

    auto add_volume = [this](const SLAPrintObject &object, int volume_id, const SLAPrintObject::Instance& instance,
        const TriangleMesh &mesh, const float color[4], bool outside_printer_detection_enabled) {
        m_volumes.volumes.emplace_back(new GLVolume(color));
        GLVolume& v = *m_volumes.volumes.back();
        v.indexed_vertex_array.load_mesh(mesh);
        v.indexed_vertex_array.finalize_geometry(this->m_initialized);
        v.shader_outside_printer_detection_enabled = outside_printer_detection_enabled;
        v.composite_id.volume_id = volume_id;
        v.set_instance_offset(unscale(instance.shift.x(), instance.shift.y(), 0));
        v.set_instance_rotation(Vec3d(0.0, 0.0, (double)instance.rotation));
        v.set_instance_mirror(X, object.is_left_handed() ? -1. : 1.);
        v.set_convex_hull(mesh.convex_hull_3d());
    };

    // adds objects' volumes 
    for (const SLAPrintObject* obj : print->objects())
        if (obj->is_step_done(slaposSliceSupports)) {
            unsigned int initial_volumes_count = (unsigned int)m_volumes.volumes.size();
            for (const SLAPrintObject::Instance& instance : obj->instances()) {
                add_volume(*obj, 0, instance, obj->get_mesh_to_print(), GLVolume::MODEL_COLOR[0], true);
                // Set the extruder_id and volume_id to achieve the same color as in the 3D scene when
                // through the update_volumes_colors_by_extruder() call.
                m_volumes.volumes.back()->extruder_id = obj->model_object()->volumes.front()->extruder_id();
                if (obj->is_step_done(slaposSupportTree) && obj->has_mesh(slaposSupportTree))
                    add_volume(*obj, -int(slaposSupportTree), instance, obj->support_mesh(), GLVolume::SLA_SUPPORT_COLOR, true);
                if (obj->is_step_done(slaposPad) && obj->has_mesh(slaposPad))
                    add_volume(*obj, -int(slaposPad), instance, obj->pad_mesh(), GLVolume::SLA_PAD_COLOR, false);
            }
            double shift_z = obj->get_current_elevation();
            for (unsigned int i = initial_volumes_count; i < m_volumes.volumes.size(); ++ i) {
                GLVolume& v = *m_volumes.volumes[i];
                // apply shift z
                v.set_sla_shift_z(shift_z);
            }
        }

    update_volumes_colors_by_extruder();
}

void GLCanvas3D::_update_gcode_volumes_visibility(const GCodePreviewData& preview_data)
{
    unsigned int size = (unsigned int)m_gcode_preview_volume_index.first_volumes.size();
    for (unsigned int i = 0; i < size; ++i)
    {
        GLVolumePtrs::iterator begin = m_volumes.volumes.begin() + m_gcode_preview_volume_index.first_volumes[i].id;
        GLVolumePtrs::iterator end = (i + 1 < size) ? m_volumes.volumes.begin() + m_gcode_preview_volume_index.first_volumes[i + 1].id : m_volumes.volumes.end();

        for (GLVolumePtrs::iterator it = begin; it != end; ++it)
        {
            GLVolume* volume = *it;

            switch (m_gcode_preview_volume_index.first_volumes[i].type)
            {
            case GCodePreviewVolumeIndex::Extrusion:
            {
                if ((ExtrusionRole)m_gcode_preview_volume_index.first_volumes[i].flag == erCustom)
                    volume->zoom_to_volumes = false;

                volume->is_active = preview_data.extrusion.is_role_flag_set((ExtrusionRole)m_gcode_preview_volume_index.first_volumes[i].flag);
                break;
            }
            case GCodePreviewVolumeIndex::Travel:
            {
                volume->is_active = preview_data.travel.is_visible;
                volume->zoom_to_volumes = false;
                break;
            }
            case GCodePreviewVolumeIndex::Retraction:
            {
                volume->is_active = preview_data.retraction.is_visible;
                volume->zoom_to_volumes = false;
                break;
            }
            case GCodePreviewVolumeIndex::Unretraction:
            {
                volume->is_active = preview_data.unretraction.is_visible;
                volume->zoom_to_volumes = false;
                break;
            }
            case GCodePreviewVolumeIndex::Shell:
            {
                volume->is_active = preview_data.shell.is_visible;
                volume->color[3] = 0.25f;
                volume->zoom_to_volumes = false;
                break;
            }
            default:
            {
                volume->is_active = false;
                volume->zoom_to_volumes = false;
                break;
            }
            }
        }
    }
}

void GLCanvas3D::_update_toolpath_volumes_outside_state()
{
    // tolerance to avoid false detection at bed edges
    static const double tolerance_x = 0.05;
    static const double tolerance_y = 0.05;

    BoundingBoxf3 print_volume;
    if (m_config != nullptr)
    {
        const ConfigOptionPoints* opt = dynamic_cast<const ConfigOptionPoints*>(m_config->option("bed_shape"));
        if (opt != nullptr)
        {
            BoundingBox bed_box_2D = get_extents(Polygon::new_scale(opt->values));
            print_volume = BoundingBoxf3(Vec3d(unscale<double>(bed_box_2D.min(0)) - tolerance_x, unscale<double>(bed_box_2D.min(1)) - tolerance_y, 0.0), Vec3d(unscale<double>(bed_box_2D.max(0)) + tolerance_x, unscale<double>(bed_box_2D.max(1)) + tolerance_y, m_config->opt_float("max_print_height")));
            // Allow the objects to protrude below the print bed
            print_volume.min(2) = -1e10;
        }
    }

    for (GLVolume* volume : m_volumes.volumes)
    {
        volume->is_outside = ((print_volume.radius() > 0.0) && volume->is_extrusion_path) ? !print_volume.contains(volume->bounding_box()) : false;
    }
}

void GLCanvas3D::_update_sla_shells_outside_state()
{
    // tolerance to avoid false detection at bed edges
    static const double tolerance_x = 0.05;
    static const double tolerance_y = 0.05;

    BoundingBoxf3 print_volume;
    if (m_config != nullptr)
    {
        const ConfigOptionPoints* opt = dynamic_cast<const ConfigOptionPoints*>(m_config->option("bed_shape"));
        if (opt != nullptr)
        {
            BoundingBox bed_box_2D = get_extents(Polygon::new_scale(opt->values));
            print_volume = BoundingBoxf3(Vec3d(unscale<double>(bed_box_2D.min(0)) - tolerance_x, unscale<double>(bed_box_2D.min(1)) - tolerance_y, 0.0), Vec3d(unscale<double>(bed_box_2D.max(0)) + tolerance_x, unscale<double>(bed_box_2D.max(1)) + tolerance_y, m_config->opt_float("max_print_height")));
            // Allow the objects to protrude below the print bed
            print_volume.min(2) = -1e10;
        }
    }

    for (GLVolume* volume : m_volumes.volumes)
    {
        volume->is_outside = ((print_volume.radius() > 0.0) && volume->shader_outside_printer_detection_enabled) ? !print_volume.contains(volume->transformed_convex_hull_bounding_box()) : false;
    }
}

void GLCanvas3D::_show_warning_texture_if_needed(WarningTexture::Warning warning)
{
    _set_current();
    _set_warning_texture(warning, _is_any_volume_outside());
}

std::vector<float> GLCanvas3D::_parse_colors(const std::vector<std::string>& colors)
{
    static const float INV_255 = 1.0f / 255.0f;

    std::vector<float> output(colors.size() * 4, 1.0f);
    for (size_t i = 0; i < colors.size(); ++i)
    {
        const std::string& color = colors[i];
        const char* c = color.data() + 1;
        if ((color.size() == 7) && (color.front() == '#'))
        {
            for (size_t j = 0; j < 3; ++j)
            {
                int digit1 = hex_digit_to_int(*c++);
                int digit2 = hex_digit_to_int(*c++);
                if ((digit1 == -1) || (digit2 == -1))
                    break;

                output[i * 4 + j] = float(digit1 * 16 + digit2) * INV_255;
            }
        }
    }
    return output;
}

void GLCanvas3D::_generate_legend_texture(const GCodePreviewData& preview_data, const std::vector<float>& tool_colors)
{
    m_legend_texture.generate(preview_data, tool_colors, *this, true);
}

void GLCanvas3D::_set_warning_texture(WarningTexture::Warning warning, bool state)
{
    m_warning_texture.activate(warning, state, *this);
}

bool GLCanvas3D::_is_any_volume_outside() const
{
    for (const GLVolume* volume : m_volumes.volumes)
    {
        if ((volume != nullptr) && volume->is_outside)
            return true;
    }

    return false;
}

void GLCanvas3D::_update_selection_from_hover()
{
    bool ctrl_pressed = wxGetKeyState(WXK_CONTROL);

    if (m_hover_volume_idxs.empty())
    {
        if (!ctrl_pressed && (m_rectangle_selection.get_state() == GLSelectionRectangle::Select))
            m_selection.remove_all();

        return;
    }

    GLSelectionRectangle::EState state = m_rectangle_selection.get_state();

    bool hover_modifiers_only = true;
    for (int i : m_hover_volume_idxs)
    {
        if (!m_volumes.volumes[i]->is_modifier)
        {
            hover_modifiers_only = false;
            break;
        }
    }

    bool selection_changed = false;
    if (state == GLSelectionRectangle::Select)
    {
        bool contains_all = true;
        for (int i : m_hover_volume_idxs)
        {
            if (!m_selection.contains_volume((unsigned int)i))
            {
                contains_all = false;
                break;
            }
        }

        // the selection is going to be modified (Add)
        if (!contains_all)
        {
            wxGetApp().plater()->take_snapshot(_(L("Selection-Add from rectangle")));
            selection_changed = true;
        }
    }
    else
    {
        bool contains_any = false;
        for (int i : m_hover_volume_idxs)
        {
            if (m_selection.contains_volume((unsigned int)i))
            {
                contains_any = true;
                break;
            }
        }

        // the selection is going to be modified (Remove)
        if (contains_any)
        {
            wxGetApp().plater()->take_snapshot(_(L("Selection-Remove from rectangle")));
            selection_changed = true;
        }
    }

    if (!selection_changed)
        return;

    Plater::SuppressSnapshots suppress(wxGetApp().plater());

    if ((state == GLSelectionRectangle::Select) && !ctrl_pressed)
        m_selection.clear();

    for (int i : m_hover_volume_idxs)
    {
        if (state == GLSelectionRectangle::Select)
        {
            if (hover_modifiers_only)
            {
                const GLVolume& v = *m_volumes.volumes[i];
                m_selection.add_volume(v.object_idx(), v.volume_idx(), v.instance_idx(), false);
            }
            else
                m_selection.add(i, false);
        }
        else
            m_selection.remove(i);
    }

    if (m_selection.is_empty())
        m_gizmos.reset_all_states();
    else
        m_gizmos.refresh_on_off_state();

    m_gizmos.update_data();
    post_event(SimpleEvent(EVT_GLCANVAS_OBJECT_SELECT));
    m_dirty = true;
}

bool GLCanvas3D::_deactivate_undo_redo_toolbar_items()
{
    if (m_undoredo_toolbar.is_item_pressed("undo"))
    {
        m_undoredo_toolbar.force_right_action(m_undoredo_toolbar.get_item_id("undo"), *this);
        return true;
    }
    else if (m_undoredo_toolbar.is_item_pressed("redo"))
    {
        m_undoredo_toolbar.force_right_action(m_undoredo_toolbar.get_item_id("redo"), *this);
        return true;
    }

    return false;
}

const Print* GLCanvas3D::fff_print() const
{
    return (m_process == nullptr) ? nullptr : m_process->fff_print();
}

const SLAPrint* GLCanvas3D::sla_print() const
{
    return (m_process == nullptr) ? nullptr : m_process->sla_print();
}

void GLCanvas3D::WipeTowerInfo::apply_wipe_tower() const
{
    DynamicPrintConfig cfg;
    cfg.opt<ConfigOptionFloat>("wipe_tower_x", true)->value = m_pos(X);
    cfg.opt<ConfigOptionFloat>("wipe_tower_y", true)->value = m_pos(Y);
    cfg.opt<ConfigOptionFloat>("wipe_tower_rotation_angle", true)->value = (180./M_PI) * m_rotation;
    wxGetApp().get_tab(Preset::TYPE_PRINT)->load_config(cfg);
}

} // namespace GUI
} // namespace Slic3r<|MERGE_RESOLUTION|>--- conflicted
+++ resolved
@@ -3311,15 +3311,8 @@
 
 void GLCanvas3D::on_mouse(wxMouseEvent& evt)
 {
-<<<<<<< HEAD
-#if ENABLE_NON_STATIC_CANVAS_MANAGER
-    if (!m_initialized)
-        return;
-#endif // ENABLE_NON_STATIC_CANVAS_MANAGER
-=======
     if (!m_initialized || !_set_current())
         return;
->>>>>>> 2c9bd86a
 
 #if ENABLE_RETINA_GL
     const float scale = m_retina_helper->get_scale_factor();
