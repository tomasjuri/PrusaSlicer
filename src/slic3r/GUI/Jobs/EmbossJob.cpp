--- conflicted
+++ resolved
@@ -56,6 +56,9 @@
     GLGizmosManager::EType gizmo;
 };
 
+// Offset of clossed side to model
+constexpr float SAFE_SURFACE_OFFSET = 0.015f; // [in mm]
+
 /// <summary>
 /// Create new TextVolume on the surface of ModelObject
 /// Should not be stopped
@@ -143,9 +146,6 @@
     void process(Ctl &ctl) override;
     void finalize(bool canceled, std::exception_ptr &eptr) override;
 };
-
-// Offset of clossed side to model
-constexpr float SAFE_SURFACE_OFFSET = 0.015f; // [in mm]
 
 /// <summary>
 /// Assert check of inputs data
@@ -159,14 +159,11 @@
 bool check(const CreateSurfaceVolumeData &input, bool is_main_thread = false);
 bool check(const UpdateSurfaceVolumeData &input, bool is_main_thread = false);
 
-<<<<<<< HEAD
+template<typename Fnc> static ExPolygons create_shape(DataBase &input, Fnc was_canceled);
+template<typename Fnc> static std::vector<ExPolygons> create_shapes(DataBase &input, Fnc was_canceled);
 
 // create sure that emboss object is bigger than source object [in mm]
 constexpr float safe_extension = 1.0f;
-=======
-template<typename Fnc> static ExPolygons create_shape(DataBase &input, Fnc was_canceled);
-template<typename Fnc> static std::vector<ExPolygons> create_shapes(DataBase &input, Fnc was_canceled);
->>>>>>> ed494874
 
 // <summary>
 /// Try to create mesh from text
@@ -276,19 +273,10 @@
 CreateVolumeJob::CreateVolumeJob(DataCreateVolume &&input): m_input(std::move(input)){ assert(check(m_input, true)); }
 
 void CreateVolumeJob::process(Ctl &ctl) {
-<<<<<<< HEAD
-    if (!check(m_input)) 
-        throw JobException("Bad input data for EmbossCreateVolumeJob.");
-
-    m_result = create_mesh(*m_input.base, was_canceled(ctl, *m_input.base), ctl);
-    // center result
-    Vec3f c = m_result.bounding_box().center().cast<float>();
-    if (!c.isApprox(Vec3f::Zero())) m_result.translate(-c);
-=======
     if (!priv::check(m_input)) throw std::runtime_error("Bad input data for EmbossCreateVolumeJob.");
     auto was_canceled = [&ctl]()->bool { return ctl.was_canceled(); };
     m_result = priv::create_mesh(m_input, was_canceled, ctl);
->>>>>>> ed494874
+    //m_result = create_mesh(*m_input.base, was_canceled(ctl, *m_input.base), ctl); // svg
 }
 void CreateVolumeJob::finalize(bool canceled, std::exception_ptr &eptr) {
     if (!::finalize(canceled, eptr, *m_input.base))
@@ -405,15 +393,7 @@
     m_result = ::try_create_mesh(*m_input.base, was_canceled);
     if (was_canceled()) return;
     if (m_result.its.empty())
-<<<<<<< HEAD
-        throw JobException("Created text volume is empty. Change text or font.");
-
-    // center triangle mesh
-    Vec3d shift = m_result.bounding_box().center();
-    m_result.translate(-shift.cast<float>());    
-=======
         throw priv::JobException("Created text volume is empty. Change text or font.");
->>>>>>> ed494874
 }
 
 void UpdateJob::finalize(bool canceled, std::exception_ptr &eptr)
@@ -455,7 +435,6 @@
     if (volume->type() == ModelVolumeType::MODEL_PART)
         volume->get_object()->ensure_on_bed();
 
-<<<<<<< HEAD
     // redraw scene
     GLCanvas3D *canvas = app.plater()->canvas3D();
 
@@ -465,11 +444,6 @@
     // Change buttons "Export G-code" into "Slice now"
     canvas->post_event(SimpleEvent(EVT_GLCANVAS_SCHEDULE_BACKGROUND_PROCESS));
 }
-=======
-
-
-} // namespace Slic3r::GUI::Emboss
->>>>>>> ed494874
 
 /////////////////
 /// Create Surface volume
@@ -720,14 +694,7 @@
     // res &= !input.text_configuration.text.empty();
     assert(!input.volume_name.empty());
     res &= !input.volume_name.empty();
-<<<<<<< HEAD
-    // assert(input.text_configuration.style.prop.use_surface == use_surface);
-    // res &= input.text_configuration.style.prop.use_surface == use_surface;
-    return res;
-=======
     const FontProp& prop = input.text_configuration.style.prop;
-    assert(prop.use_surface == use_surface);
-    res &= prop.use_surface == use_surface;
     assert(prop.per_glyph == !input.text_lines.empty());
     res &= prop.per_glyph == !input.text_lines.empty();
     if (prop.per_glyph) {
@@ -735,7 +702,6 @@
         res &= get_count_lines(input.text_configuration.text) == input.text_lines.size();
     }
     return res; 
->>>>>>> ed494874
 }
 
 bool check(GLGizmosManager::EType gizmo)
@@ -824,19 +790,6 @@
     return res;
 }
 
-<<<<<<< HEAD
-template<typename Fnc> TriangleMesh try_create_mesh(DataBase &base, const Fnc &was_canceled)
-{
-    const EmbossShape &shape = base.create_shape();
-    if (shape.shapes.empty())
-        return {};
-    double       depth    = shape.projection.depth / shape.scale;
-    auto         projectZ = std::make_unique<ProjectZ>(depth);
-    ProjectScale project(std::move(projectZ), shape.scale);
-    if (was_canceled())
-        return {};
-    return TriangleMesh(polygons2model(shape.shapes, project));
-=======
 template<typename Fnc> 
 ExPolygons priv::create_shape(DataBase &input, Fnc was_canceled) {
     FontFileWithCache       &font = input.font_file;
@@ -1004,6 +957,20 @@
     }
     return TriangleMesh(std::move(result));
 }
+
+// svg
+template<typename Fnc> TriangleMesh try_create_mesh(DataBase& base, const Fnc& was_canceled)
+{
+    const EmbossShape& shape = base.create_shape();
+    if (shape.shapes.empty())
+        return {};
+    double       depth = shape.projection.depth / shape.scale;
+    auto         projectZ = std::make_unique<ProjectZ>(depth);
+    ProjectScale project(std::move(projectZ), shape.scale);
+    if (was_canceled())
+        return {};
+    return TriangleMesh(polygons2model(shape.shapes, project));
+}
 } // namespace
 
 
@@ -1031,10 +998,10 @@
     ProjectTransform project(std::move(projectZ), tr);
     if (was_canceled()) return {};
     return TriangleMesh(polygons2model(shapes, project));
->>>>>>> ed494874
-}
-
-template<typename Fnc> TriangleMesh create_mesh(DataBase &input, const Fnc &was_canceled, Job::Ctl &ctl)
+}
+
+template<typename Fnc>
+TriangleMesh priv::create_mesh(DataBase &input, Fnc was_canceled, Job::Ctl& ctl)
 {
     // It is neccessary to create some shape
     // Emboss text window is opened by creation new emboss text object
@@ -1300,44 +1267,14 @@
 
 OrthoProject3d create_emboss_projection(bool is_outside, float emboss, Transform3d tr, SurfaceCut &cut)
 {
-<<<<<<< HEAD
-    // Offset of clossed side to model
-    const float surface_offset = 0.015f; // [in mm]
-    float front_move = is_outside ? emboss : surface_offset, 
-          back_move = -(is_outside ? surface_offset : emboss);
-    its_transform(cut, tr.pretranslate(Vec3d(0., 0., front_move)));
-=======
     float 
         front_move = (is_outside) ? emboss : SAFE_SURFACE_OFFSET,
         back_move  = -((is_outside) ? SAFE_SURFACE_OFFSET : emboss);    
     its_transform(cut, tr.pretranslate(Vec3d(0., 0., front_move)));    
->>>>>>> ed494874
     Vec3d from_front_to_back(0., 0., back_move - front_move);
     return OrthoProject3d(from_front_to_back);
 }
 
-<<<<<<< HEAD
-// input can't be const - cache of font
-template<typename Fnc> TriangleMesh cut_surface(DataBase &base, const SurfaceVolumeData &input2, const Fnc &was_canceled)
-{
-    EmbossShape &emboss_shape = base.create_shape();
-    ExPolygons  &shapes       = emboss_shape.shapes;
-    if (shapes.empty())
-        throw JobException(_u8L("Font doesn't have any shape for given text.").c_str());
-
-    if (was_canceled())
-        return {};
-
-    // Define alignment of text - left, right, center, top bottom, ....
-    BoundingBox bb                = get_extents(shapes);
-    Point       projection_center = bb.center();
-    for (ExPolygon &shape : shapes)
-        shape.translate(-projection_center);
-    bb.translate(-projection_center);
-
-    const SurfaceVolumeData::ModelSources &sources = input2.sources;
-    const SurfaceVolumeData::ModelSource  *biggest = &sources.front();
-=======
 namespace {
 
 indexed_triangle_set cut_surface_to_its(const ExPolygons &shapes, const Transform3d& tr,const SurfaceVolumeData::ModelSources &sources, DataBase& input, std::function<bool()> was_canceled) {
@@ -1348,25 +1285,17 @@
     double shape_scale = get_shape_scale(fp, ff);
 
     const SurfaceVolumeData::ModelSource *biggest = &sources.front();
->>>>>>> ed494874
 
     size_t biggest_count = 0;
     // convert index from (s)ources to (i)ndexed (t)riangle (s)ets
-    std::vector<size_t>               s_to_itss(sources.size(), std::numeric_limits<size_t>::max());
-    std::vector<indexed_triangle_set> itss;
+    std::vector<size_t> s_to_itss(sources.size(), std::numeric_limits<size_t>::max());
+    std::vector<indexed_triangle_set>  itss;
     itss.reserve(sources.size());
     for (const SurfaceVolumeData::ModelSource &s : sources) {
-<<<<<<< HEAD
-        Transform3d             mesh_tr_inv       = s.tr.inverse();
-        Transform3d             cut_projection_tr = mesh_tr_inv * input2.transform;
-        std::pair<float, float> z_range{0., 1.};
-        OrthoProject            cut_projection = create_projection_for_cut(cut_projection_tr, emboss_shape.scale, z_range);
-=======
         Transform3d mesh_tr_inv       = s.tr.inverse();
         Transform3d cut_projection_tr = mesh_tr_inv * tr;
         std::pair<float, float> z_range{0., 1.};
         OrthoProject    cut_projection = priv::create_projection_for_cut(cut_projection_tr, shape_scale, z_range);
->>>>>>> ed494874
         // copy only part of source model
         indexed_triangle_set its = its_cut_AoI(s.mesh->its, bb, cut_projection);
         if (its.indices.empty())
@@ -1383,13 +1312,8 @@
     if (itss.empty())
         return {};
 
-<<<<<<< HEAD
-    Transform3d tr_inv            = biggest->tr.inverse();
-    Transform3d cut_projection_tr = tr_inv * input2.transform;
-=======
     Transform3d tr_inv = biggest->tr.inverse();
     Transform3d cut_projection_tr = tr_inv * tr;
->>>>>>> ed494874
 
     size_t itss_index = s_to_itss[biggest - &sources.front()];
     BoundingBoxf3 mesh_bb    = bounding_box(itss[itss_index]);
@@ -1412,12 +1336,6 @@
     Transform3d             emboss_tr  = cut_projection_tr.inverse();
     BoundingBoxf3           mesh_bb_tr = mesh_bb.transformed(emboss_tr);
     std::pair<float, float> z_range{mesh_bb_tr.min.z(), mesh_bb_tr.max.z()};
-<<<<<<< HEAD
-    OrthoProject            cut_projection   = create_projection_for_cut(cut_projection_tr, emboss_shape.scale, z_range);
-    float                   projection_ratio = (-z_range.first + safe_extension) / (z_range.second - z_range.first + 2 * safe_extension);
-
-    bool is_text_reflected = Slic3r::has_reflection(input2.transform);
-=======
     OrthoProject cut_projection = priv::create_projection_for_cut(cut_projection_tr, shape_scale, z_range);
     float projection_ratio = (-z_range.first + priv::safe_extension) / 
                               (z_range.second - z_range.first + 2 * priv::safe_extension);
@@ -1425,7 +1343,6 @@
     ExPolygons shapes_data; // is used only when text is reflected to reverse polygon points order
     const ExPolygons *shapes_ptr = &shapes;
     bool is_text_reflected = Slic3r::has_reflection(tr);
->>>>>>> ed494874
     if (is_text_reflected) {
         // revert order of points in expolygons
         // CW --> CCW
@@ -1448,20 +1365,6 @@
             std::swap(t[0], t[1]);
     }
 
-<<<<<<< HEAD
-    if (cut.empty())
-        throw JobException(_u8L("There is no valid surface for text projection.").c_str());
-    if (was_canceled())
-        return {};
-
-    // !! Projection needs to transform cut
-    OrthoProject3d projection = create_emboss_projection(input2.is_outside, static_cast<float>(emboss_shape.projection.depth), emboss_tr, cut);
-    indexed_triangle_set new_its    = cut2model(cut, projection);
-    assert(!new_its.empty());
-    if (was_canceled())
-        return {};
-    return TriangleMesh(std::move(new_its));
-=======
     if (cut.empty()) return {}; // There is no valid surface for text projection.
     if (was_canceled()) return {};
 
@@ -1561,7 +1464,6 @@
         throw JobException(_u8L("There is no valid surface for text projection.").c_str());    
 
     return TriangleMesh(std::move(its));
->>>>>>> ed494874
 }
 
 SurfaceVolumeData::ModelSources create_sources(const ModelVolumePtrs &volumes, std::optional<size_t> text_volume_id)
