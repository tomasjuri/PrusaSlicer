// Include GLGizmoBase.hpp before I18N.hpp as it includes some libigl code, which overrides our localization "L" macro.
#include "GLGizmoRotate.hpp"
#include "slic3r/GUI/GLCanvas3D.hpp"
#include "slic3r/GUI/ImGuiWrapper.hpp"

#include <GL/glew.h>

#include "slic3r/GUI/GUI_App.hpp"
#include "slic3r/GUI/GUI.hpp"
#include "slic3r/GUI/Plater.hpp"
#include "libslic3r/PresetBundle.hpp"

#include "slic3r/GUI/Jobs/RotoptimizeJob.hpp"

namespace Slic3r {
namespace GUI {


const float GLGizmoRotate::Offset = 5.0f;
const unsigned int GLGizmoRotate::AngleResolution = 64;
const unsigned int GLGizmoRotate::ScaleStepsCount = 72;
const float GLGizmoRotate::ScaleStepRad = 2.0f * float(PI) / GLGizmoRotate::ScaleStepsCount;
const unsigned int GLGizmoRotate::ScaleLongEvery = 2;
const float GLGizmoRotate::ScaleLongTooth = 0.1f; // in percent of radius
const unsigned int GLGizmoRotate::SnapRegionsCount = 8;
const float GLGizmoRotate::GrabberOffset = 0.15f; // in percent of radius

GLGizmoRotate::GLGizmoRotate(GLCanvas3D& parent, GLGizmoRotate::Axis axis)
    : GLGizmoBase(parent, "", -1)
    , m_axis(axis)
<<<<<<< HEAD
    , m_angle(0.0)
    , m_center(0.0, 0.0, 0.0)
    , m_radius(0.0f)
    , m_snap_coarse_in_radius(0.0f)
    , m_snap_coarse_out_radius(0.0f)
    , m_snap_fine_in_radius(0.0f)
    , m_snap_fine_out_radius(0.0f)
    , m_drag_color(DEFAULT_DRAG_COLOR)
    , m_highlight_color(DEFAULT_HIGHLIGHT_COLOR)
{
    m_group_id = static_cast<int>(axis);
}

void GLGizmoRotate::set_highlight_color(const ColorRGBA &color)
{
    m_highlight_color = color;
}
=======
{}
>>>>>>> 199dc121

void GLGizmoRotate::set_angle(double angle)
{
    if (std::abs(angle - 2.0 * double(PI)) < EPSILON)
        angle = 0.0;

    m_angle = angle;
}

std::string GLGizmoRotate::get_tooltip() const
{
    std::string axis;
    switch (m_axis)
    {
    case X: { axis = "X"; break; }
    case Y: { axis = "Y"; break; }
    case Z: { axis = "Z"; break; }
    }
    return (m_hover_id == 0 || m_grabbers.front().dragging) ? axis + ": " + format(float(Geometry::rad2deg(m_angle)), 4) : "";
}

bool GLGizmoRotate::on_mouse(const wxMouseEvent &mouse_event)
{
    return use_grabbers(mouse_event);
}

void GLGizmoRotate::dragging(const UpdateData &data) { on_dragging(data); }

void GLGizmoRotate::start_dragging()
{
    m_grabbers[0].dragging = true;
    on_start_dragging();
}

void GLGizmoRotate::stop_dragging()
{
    m_grabbers[0].dragging = false;
    on_stop_dragging();
}

void GLGizmoRotate::enable_grabber() { m_grabbers[0].enabled = true; }
void GLGizmoRotate::disable_grabber() { m_grabbers[0].enabled = false; }

bool GLGizmoRotate::on_init()
{
    m_grabbers.push_back(Grabber());
    return true;
}

void GLGizmoRotate::on_start_dragging()
{
    const BoundingBoxf3& box = m_parent.get_selection().get_bounding_box();
    m_center = box.center();
    m_radius = Offset + box.radius();
    m_snap_coarse_in_radius = m_radius / 3.0f;
    m_snap_coarse_out_radius = 2.0f * m_snap_coarse_in_radius;
    m_snap_fine_in_radius = m_radius;
    m_snap_fine_out_radius = m_snap_fine_in_radius + m_radius * ScaleLongTooth;
}

void GLGizmoRotate::on_dragging(const UpdateData &data)
{
    const Vec2d mouse_pos = to_2d(mouse_position_in_local_plane(data.mouse_ray, m_parent.get_selection()));

    const Vec2d orig_dir = Vec2d::UnitX();
    const Vec2d new_dir = mouse_pos.normalized();

    double theta = ::acos(std::clamp(new_dir.dot(orig_dir), -1.0, 1.0));
    if (cross2(orig_dir, new_dir) < 0.0)
        theta = 2.0 * (double)PI - theta;

    const double len = mouse_pos.norm();

    // snap to coarse snap region
    if (m_snap_coarse_in_radius <= len && len <= m_snap_coarse_out_radius) {
        const double step = 2.0 * double(PI) / double(SnapRegionsCount);
        theta = step * std::round(theta / step);
    }
    else {
        // snap to fine snap region (scale)
        if (m_snap_fine_in_radius <= len && len <= m_snap_fine_out_radius) {
            const double step = 2.0 * double(PI) / double(ScaleStepsCount);
            theta = step * std::round(theta / step);
        }
    }

    if (theta == 2.0 * double(PI))
        theta = 0.0;

    m_angle = theta;
}

void GLGizmoRotate::on_render()
{
    if (!m_grabbers.front().enabled)
        return;

    if (!m_cone.is_initialized())
        m_cone.init_from(its_make_cone(1.0, 1.0, double(PI) / 12.0));

    const Selection& selection = m_parent.get_selection();
    const BoundingBoxf3& box = selection.get_bounding_box();

    if (m_hover_id != 0 && !m_grabbers.front().dragging) {
        m_center = box.center();
        m_radius = Offset + box.radius();
        m_snap_coarse_in_radius = m_radius / 3.0f;
        m_snap_coarse_out_radius = 2.0f * m_snap_coarse_in_radius;
        m_snap_fine_in_radius = m_radius;
        m_snap_fine_out_radius = m_radius * (1.0f + ScaleLongTooth);
    }

    const double grabber_radius = (double)m_radius * (1.0 + (double)GrabberOffset);
    m_grabbers.front().center = Vec3d(::cos(m_angle) * grabber_radius, ::sin(m_angle) * grabber_radius, 0.0);
    m_grabbers.front().angles.z() = m_angle;

    glsafe(::glEnable(GL_DEPTH_TEST));

    glsafe(::glPushMatrix());
    transform_to_local(selection);

    glsafe(::glLineWidth((m_hover_id != -1) ? 2.0f : 1.5f));
#if ENABLE_GLBEGIN_GLEND_REMOVAL
    GLShaderProgram* shader = wxGetApp().get_shader("flat");
    if (shader != nullptr) {
        shader->start_using();

        const float radius = Offset + m_parent.get_selection().get_bounding_box().radius();
        const bool radius_changed = std::abs(m_old_radius - radius) > EPSILON;
        m_old_radius = radius;

        ColorRGBA color((m_hover_id != -1) ? m_drag_color : m_highlight_color);
        render_circle(color, radius_changed);
        if (m_hover_id != -1) {
            const bool hover_radius_changed = std::abs(m_old_hover_radius - radius) > EPSILON;
            m_old_hover_radius = radius;

            render_scale(color, hover_radius_changed);
            render_snap_radii(color, hover_radius_changed);
            render_reference_radius(color, hover_radius_changed);
            render_angle_arc(m_highlight_color, hover_radius_changed);
        }

        render_grabber_connection(color, radius_changed);
        shader->stop_using();
    }
#else
    glsafe(::glColor4fv((m_hover_id != -1) ? m_drag_color.data() : m_highlight_color.data()));

    render_circle();

    if (m_hover_id != -1) {
        render_scale();
        render_snap_radii();
        render_reference_radius();
    }

    glsafe(::glColor4fv(m_highlight_color.data()));

    if (m_hover_id != -1)
        render_angle();
#endif // ENABLE_GLBEGIN_GLEND_REMOVAL

    render_grabber(box);
    render_grabber_extension(box, false);

    glsafe(::glPopMatrix());
}

void GLGizmoRotate::on_render_for_picking()
{
    const Selection& selection = m_parent.get_selection();

    glsafe(::glDisable(GL_DEPTH_TEST));

    glsafe(::glPushMatrix());

    transform_to_local(selection);

    const BoundingBoxf3& box = selection.get_bounding_box();
    render_grabbers_for_picking(box);
    render_grabber_extension(box, true);

    glsafe(::glPopMatrix());
}

void GLGizmoRotate3D::on_render_input_window(float x, float y, float bottom_limit)
{
    if (wxGetApp().preset_bundle->printers.get_edited_preset().printer_technology() != ptSLA)
        return;

    RotoptimzeWindow popup{m_imgui, m_rotoptimizewin_state, {x, y, bottom_limit}};
}

void GLGizmoRotate3D::load_rotoptimize_state()
{
    std::string accuracy_str =
        wxGetApp().app_config->get("sla_auto_rotate", "accuracy");

    std::string method_str =
        wxGetApp().app_config->get("sla_auto_rotate", "method_id");

    if (!accuracy_str.empty()) {
        float accuracy = std::stof(accuracy_str);
        accuracy = std::max(0.f, std::min(accuracy, 1.f));

        m_rotoptimizewin_state.accuracy = accuracy;
    }

    if (!method_str.empty()) {
        int method_id = std::stoi(method_str);
        if (method_id < int(RotoptimizeJob::get_methods_count()))
            m_rotoptimizewin_state.method_id = method_id;
    }
}

#if ENABLE_GLBEGIN_GLEND_REMOVAL
void GLGizmoRotate::render_circle(const ColorRGBA& color, bool radius_changed)
#else
void GLGizmoRotate::render_circle() const
#endif // ENABLE_GLBEGIN_GLEND_REMOVAL
{
#if ENABLE_GLBEGIN_GLEND_REMOVAL
    if (!m_circle.is_initialized() || radius_changed) {
        m_circle.reset();

        GLModel::Geometry init_data;
        init_data.format = { GLModel::Geometry::EPrimitiveType::LineLoop, GLModel::Geometry::EVertexLayout::P3, GLModel::Geometry::EIndexType::USHORT };
        init_data.vertices.reserve(ScaleStepsCount * GLModel::Geometry::vertex_stride_floats(init_data.format));
        init_data.indices.reserve(ScaleStepsCount * GLModel::Geometry::index_stride_bytes(init_data.format));

        // vertices + indices
        for (unsigned short i = 0; i < ScaleStepsCount; ++i) {
            const float angle = float(i * ScaleStepRad);
            init_data.add_vertex(Vec3f(::cos(angle) * m_radius, ::sin(angle) * m_radius, 0.0f));
            init_data.add_ushort_index(i);
        }

        m_circle.init_from(std::move(init_data));
    }

    m_circle.set_color(color);
    m_circle.render();
#else
    ::glBegin(GL_LINE_LOOP);
    for (unsigned int i = 0; i < ScaleStepsCount; ++i) {
        float angle = (float)i * ScaleStepRad;
        float x = ::cos(angle) * m_radius;
        float y = ::sin(angle) * m_radius;
        float z = 0.0f;
        ::glVertex3f((GLfloat)x, (GLfloat)y, (GLfloat)z);
    }
    glsafe(::glEnd());
#endif // ENABLE_GLBEGIN_GLEND_REMOVAL
}

#if ENABLE_GLBEGIN_GLEND_REMOVAL
void GLGizmoRotate::render_scale(const ColorRGBA& color, bool radius_changed)
#else
void GLGizmoRotate::render_scale() const
#endif // ENABLE_GLBEGIN_GLEND_REMOVAL
{
    const float out_radius_long = m_snap_fine_out_radius;
    const float out_radius_short = m_radius * (1.0f + 0.5f * ScaleLongTooth);

#if ENABLE_GLBEGIN_GLEND_REMOVAL
    if (!m_scale.is_initialized() || radius_changed) {
        m_scale.reset();

        GLModel::Geometry init_data;
        init_data.format = { GLModel::Geometry::EPrimitiveType::Lines, GLModel::Geometry::EVertexLayout::P3, GLModel::Geometry::EIndexType::USHORT };
        init_data.vertices.reserve(2 * ScaleStepsCount * GLModel::Geometry::vertex_stride_floats(init_data.format));
        init_data.indices.reserve(2 * ScaleStepsCount * GLModel::Geometry::index_stride_bytes(init_data.format));

        // vertices + indices
        for (unsigned short i = 0; i < ScaleStepsCount; ++i) {
            const float angle = float(i * ScaleStepRad);
            const float cosa = ::cos(angle);
            const float sina = ::sin(angle);
            const float in_x = cosa * m_radius;
            const float in_y = sina * m_radius;
            const float out_x = (i % ScaleLongEvery == 0) ? cosa * out_radius_long : cosa * out_radius_short;
            const float out_y = (i % ScaleLongEvery == 0) ? sina * out_radius_long : sina * out_radius_short;

            init_data.add_vertex(Vec3f(in_x, in_y, 0.0f));
            init_data.add_vertex(Vec3f(out_x, out_y, 0.0f));
            init_data.add_ushort_index(i * 2);
            init_data.add_ushort_index(i * 2 + 1);
        }

        m_scale.init_from(std::move(init_data));
    }

    m_scale.set_color(color);
    m_scale.render();
#else
    ::glBegin(GL_LINES);
    for (unsigned int i = 0; i < ScaleStepsCount; ++i) {
        const float angle = (float)i * ScaleStepRad;
        const float cosa = ::cos(angle);
        const float sina = ::sin(angle);
        const float in_x = cosa * m_radius;
        const float in_y = sina * m_radius;
        const float in_z = 0.0f;
        const float out_x = (i % ScaleLongEvery == 0) ? cosa * out_radius_long : cosa * out_radius_short;
        const float out_y = (i % ScaleLongEvery == 0) ? sina * out_radius_long : sina * out_radius_short;
        const float out_z = 0.0f;
        ::glVertex3f((GLfloat)in_x, (GLfloat)in_y, (GLfloat)in_z);
        ::glVertex3f((GLfloat)out_x, (GLfloat)out_y, (GLfloat)out_z);
    }
    glsafe(::glEnd());
#endif // ENABLE_GLBEGIN_GLEND_REMOVAL
}

#if ENABLE_GLBEGIN_GLEND_REMOVAL
void GLGizmoRotate::render_snap_radii(const ColorRGBA& color, bool radius_changed)
#else
void GLGizmoRotate::render_snap_radii() const
#endif // ENABLE_GLBEGIN_GLEND_REMOVAL
{
    const float step = 2.0f * float(PI) / float(SnapRegionsCount);
    const float in_radius = m_radius / 3.0f;
    const float out_radius = 2.0f * in_radius;

#if ENABLE_GLBEGIN_GLEND_REMOVAL
    if (!m_snap_radii.is_initialized() || radius_changed) {
        m_snap_radii.reset();

        GLModel::Geometry init_data;
        init_data.format = { GLModel::Geometry::EPrimitiveType::Lines, GLModel::Geometry::EVertexLayout::P3, GLModel::Geometry::EIndexType::USHORT };
        init_data.vertices.reserve(2 * ScaleStepsCount * GLModel::Geometry::vertex_stride_floats(init_data.format));
        init_data.indices.reserve(2 * ScaleStepsCount * GLModel::Geometry::index_stride_bytes(init_data.format));

        // vertices + indices
        for (unsigned short i = 0; i < ScaleStepsCount; ++i) {
            const float angle = float(i * step);
            const float cosa = ::cos(angle);
            const float sina = ::sin(angle);
            const float in_x = cosa * in_radius;
            const float in_y = sina * in_radius;
            const float out_x = cosa * out_radius;
            const float out_y = sina * out_radius;

            init_data.add_vertex(Vec3f(in_x, in_y, 0.0f));
            init_data.add_vertex(Vec3f(out_x, out_y, 0.0f));
            init_data.add_ushort_index(i * 2);
            init_data.add_ushort_index(i * 2 + 1);
        }

        m_snap_radii.init_from(std::move(init_data));
    }

    m_snap_radii.set_color(color);
    m_snap_radii.render();
#else
    ::glBegin(GL_LINES);
    for (unsigned int i = 0; i < SnapRegionsCount; ++i) {
        const float angle = (float)i * step;
        const float cosa = ::cos(angle);
        const float sina = ::sin(angle);
        const float in_x = cosa * in_radius;
        const float in_y = sina * in_radius;
        const float in_z = 0.0f;
        const float out_x = cosa * out_radius;
        const float out_y = sina * out_radius;
        const float out_z = 0.0f;
        ::glVertex3f((GLfloat)in_x, (GLfloat)in_y, (GLfloat)in_z);
        ::glVertex3f((GLfloat)out_x, (GLfloat)out_y, (GLfloat)out_z);
    }
    glsafe(::glEnd());
#endif // ENABLE_GLBEGIN_GLEND_REMOVAL
}

#if ENABLE_GLBEGIN_GLEND_REMOVAL
void GLGizmoRotate::render_reference_radius(const ColorRGBA& color, bool radius_changed)
{
    if (!m_reference_radius.is_initialized() || radius_changed) {
        m_reference_radius.reset();

        GLModel::Geometry init_data;
        init_data.format = { GLModel::Geometry::EPrimitiveType::Lines, GLModel::Geometry::EVertexLayout::P3, GLModel::Geometry::EIndexType::USHORT };
        init_data.vertices.reserve(2 * GLModel::Geometry::vertex_stride_floats(init_data.format));
        init_data.indices.reserve(2 * GLModel::Geometry::index_stride_bytes(init_data.format));

        // vertices
        init_data.add_vertex(Vec3f(0.0f, 0.0f, 0.0f));
        init_data.add_vertex(Vec3f(m_radius * (1.0f + GrabberOffset), 0.0f, 0.0f));

        // indices
        init_data.add_ushort_line(0, 1);

        m_reference_radius.init_from(std::move(init_data));
    }

    m_reference_radius.set_color(color);
    m_reference_radius.render();
}
#else
void GLGizmoRotate::render_reference_radius() const
{
    ::glBegin(GL_LINES);
    ::glVertex3f(0.0f, 0.0f, 0.0f);
    ::glVertex3f((GLfloat)(m_radius * (1.0f + GrabberOffset)), 0.0f, 0.0f);
    glsafe(::glEnd());
}
#endif // ENABLE_GLBEGIN_GLEND_REMOVAL

#if ENABLE_GLBEGIN_GLEND_REMOVAL
void GLGizmoRotate::render_angle_arc(const ColorRGBA& color, bool radius_changed)
#else
void GLGizmoRotate::render_angle() const
#endif // ENABLE_GLBEGIN_GLEND_REMOVAL
{
    const float step_angle = float(m_angle) / float(AngleResolution);
    const float ex_radius = m_radius * (1.0f + GrabberOffset);

#if ENABLE_GLBEGIN_GLEND_REMOVAL
    if (!m_angle_arc.is_initialized() || radius_changed) {
        m_angle_arc.reset();

        GLModel::Geometry init_data;
        init_data.format = { GLModel::Geometry::EPrimitiveType::LineStrip, GLModel::Geometry::EVertexLayout::P3, GLModel::Geometry::EIndexType::USHORT };
        init_data.vertices.reserve((1 + AngleResolution) * GLModel::Geometry::vertex_stride_floats(init_data.format));
        init_data.indices.reserve((1 + AngleResolution) * GLModel::Geometry::index_stride_bytes(init_data.format));

        // vertices + indices
        for (unsigned short i = 0; i <= AngleResolution; ++i) {
            const float angle = float(i) * step_angle;
            init_data.add_vertex(Vec3f(::cos(angle) * ex_radius, ::sin(angle) * ex_radius, 0.0f));
            init_data.add_ushort_index(i);
        }

        m_angle_arc.init_from(std::move(init_data));
    }

    m_angle_arc.set_color(color);
    m_angle_arc.render();
#else
    ::glBegin(GL_LINE_STRIP);
    for (unsigned int i = 0; i <= AngleResolution; ++i) {
        float angle = (float)i * step_angle;
        float x = ::cos(angle) * ex_radius;
        float y = ::sin(angle) * ex_radius;
        float z = 0.0f;
        ::glVertex3f((GLfloat)x, (GLfloat)y, (GLfloat)z);
    }
    glsafe(::glEnd());
#endif // ENABLE_GLBEGIN_GLEND_REMOVAL
}

#if ENABLE_GLBEGIN_GLEND_REMOVAL
void GLGizmoRotate::render_grabber_connection(const ColorRGBA& color, bool radius_changed)
{
    if (!m_grabber_connection.model.is_initialized() || radius_changed || !m_grabber_connection.old_center.isApprox(m_grabbers.front().center)) {
        m_grabber_connection.model.reset();
        m_grabber_connection.old_center = m_grabbers.front().center;

        GLModel::Geometry init_data;
        init_data.format = { GLModel::Geometry::EPrimitiveType::Lines, GLModel::Geometry::EVertexLayout::P3, GLModel::Geometry::EIndexType::USHORT };
        init_data.vertices.reserve(2 * GLModel::Geometry::vertex_stride_floats(init_data.format));
        init_data.indices.reserve(2 * GLModel::Geometry::index_stride_bytes(init_data.format));

        // vertices
        init_data.add_vertex(Vec3f(0.0f, 0.0f, 0.0f));
        init_data.add_vertex((Vec3f)m_grabbers.front().center.cast<float>());

        // indices
        init_data.add_ushort_line(0, 1);

        m_grabber_connection.model.init_from(std::move(init_data));
    }

    m_grabber_connection.model.set_color(color);
    m_grabber_connection.model.render();
}
#endif // ENABLE_GLBEGIN_GLEND_REMOVAL

void GLGizmoRotate::render_grabber(const BoundingBoxf3& box)
{
#if !ENABLE_GLBEGIN_GLEND_REMOVAL
    const double grabber_radius = double(m_radius) * (1.0 + double(GrabberOffset));
    m_grabbers[0].center = Vec3d(::cos(m_angle) * grabber_radius, ::sin(m_angle) * grabber_radius, 0.0);
    m_grabbers[0].angles.z() = m_angle;

    glsafe(::glColor4fv((m_hover_id != -1) ? m_drag_color.data() : m_highlight_color.data()));

    ::glBegin(GL_LINES);
    ::glVertex3f(0.0f, 0.0f, 0.0f);
    ::glVertex3dv(m_grabbers[0].center.data());
    glsafe(::glEnd());
#endif // !ENABLE_GLBEGIN_GLEND_REMOVAL

    m_grabbers.front().color = m_highlight_color;
    render_grabbers(box);
}

void GLGizmoRotate::render_grabber_extension(const BoundingBoxf3& box, bool picking)
{
    const float mean_size = float((box.size().x() + box.size().y() + box.size().z()) / 3.0);
    const double size = m_dragging ? double(m_grabbers.front().get_dragging_half_size(mean_size)) : double(m_grabbers.front().get_half_size(mean_size));

#if ENABLE_GLBEGIN_GLEND_REMOVAL
    GLShaderProgram* shader = wxGetApp().get_shader(picking ? "flat" : "gouraud_light");
    if (shader == nullptr)
        return;

    m_cone.set_color((!picking && m_hover_id != -1) ? complementary(m_grabbers.front().color) : m_grabbers.front().color);

    shader->start_using();
    shader->set_uniform("emission_factor", 0.1f);
#else
    GLShaderProgram* shader = wxGetApp().get_shader("gouraud_light");
    if (shader == nullptr)
        return;

    m_cone.set_color(-1, (!picking && m_hover_id != -1) ? complementary(m_grabbers.front().color) : m_grabbers.front().color);
    if (!picking) {
        shader->start_using();
        shader->set_uniform("emission_factor", 0.1f);
    }
#endif // ENABLE_GLBEGIN_GLEND_REMOVAL

    const Vec3d& center = m_grabbers.front().center;

    glsafe(::glPushMatrix());
    glsafe(::glTranslated(center.x(), center.y(), center.z()));
    glsafe(::glRotated(Geometry::rad2deg(m_angle), 0.0, 0.0, 1.0));
    glsafe(::glRotated(90.0, 1.0, 0.0, 0.0));
    glsafe(::glTranslated(0.0, 0.0, 2.0 * size));
    glsafe(::glScaled(0.75 * size, 0.75 * size, 3.0 * size));
    m_cone.render();
    glsafe(::glPopMatrix());
    glsafe(::glPushMatrix());
    glsafe(::glTranslated(center.x(), center.y(), center.z()));
    glsafe(::glRotated(Geometry::rad2deg(m_angle), 0.0, 0.0, 1.0));
    glsafe(::glRotated(-90.0, 1.0, 0.0, 0.0));
    glsafe(::glTranslated(0.0, 0.0, 2.0 * size));
    glsafe(::glScaled(0.75 * size, 0.75 * size, 3.0 * size));
    m_cone.render();
    glsafe(::glPopMatrix());

#if !ENABLE_GLBEGIN_GLEND_REMOVAL
    if (! picking)
#endif // !ENABLE_GLBEGIN_GLEND_REMOVAL
        shader->stop_using();
}

void GLGizmoRotate::transform_to_local(const Selection& selection) const
{
    glsafe(::glTranslated(m_center.x(), m_center.y(), m_center.z()));

    if (selection.is_single_volume() || selection.is_single_modifier() || selection.requires_local_axes()) {
        const Transform3d orient_matrix = selection.get_volume(*selection.get_volume_idxs().begin())->get_instance_transformation().get_matrix(true, false, true, true);
        glsafe(::glMultMatrixd(orient_matrix.data()));
    }

    switch (m_axis)
    {
    case X:
    {
        glsafe(::glRotatef(90.0f, 0.0f, 1.0f, 0.0f));
        glsafe(::glRotatef(-90.0f, 0.0f, 0.0f, 1.0f));
        break;
    }
    case Y:
    {
        glsafe(::glRotatef(-90.0f, 0.0f, 0.0f, 1.0f));
        glsafe(::glRotatef(-90.0f, 0.0f, 1.0f, 0.0f));
        break;
    }
    default:
    case Z:
    {
        // no rotation
        break;
    }
    }
}

Vec3d GLGizmoRotate::mouse_position_in_local_plane(const Linef3& mouse_ray, const Selection& selection) const
{
    double half_pi = 0.5 * double(PI);

    Transform3d m = Transform3d::Identity();

    switch (m_axis)
    {
    case X:
    {
        m.rotate(Eigen::AngleAxisd(half_pi, Vec3d::UnitZ()));
        m.rotate(Eigen::AngleAxisd(-half_pi, Vec3d::UnitY()));
        break;
    }
    case Y:
    {
        m.rotate(Eigen::AngleAxisd(half_pi, Vec3d::UnitY()));
        m.rotate(Eigen::AngleAxisd(half_pi, Vec3d::UnitZ()));
        break;
    }
    default:
    case Z:
    {
        // no rotation applied
        break;
    }
    }

    if (selection.is_single_volume() || selection.is_single_modifier() || selection.requires_local_axes())
        m = m * selection.get_volume(*selection.get_volume_idxs().begin())->get_instance_transformation().get_matrix(true, false, true, true).inverse();

    m.translate(-m_center);

    return transform(mouse_ray, m).intersect_plane(0.0);
}

GLGizmoRotate3D::GLGizmoRotate3D(GLCanvas3D& parent, const std::string& icon_filename, unsigned int sprite_id)
    : GLGizmoBase(parent, icon_filename, sprite_id)
    , m_gizmos({ 
        GLGizmoRotate(parent, GLGizmoRotate::X), 
        GLGizmoRotate(parent, GLGizmoRotate::Y),
        GLGizmoRotate(parent, GLGizmoRotate::Z) })
{}

bool GLGizmoRotate3D::on_mouse(const wxMouseEvent &mouse_event)
{
    if (mouse_event.Dragging() && m_dragging) {
        // Apply new temporary rotations
        TransformationType transformation_type(
            TransformationType::World_Relative_Joint);
        if (mouse_event.AltDown()) transformation_type.set_independent();
        m_parent.get_selection().rotate(get_rotation(), transformation_type);
    }
    return use_grabbers(mouse_event);
}

void GLGizmoRotate3D::data_changed() {
    const Selection &selection = m_parent.get_selection();
    bool is_wipe_tower = selection.is_wipe_tower();
    if (is_wipe_tower) {
        DynamicPrintConfig& config = wxGetApp().preset_bundle->prints.get_edited_preset().config;
        float wipe_tower_rotation_angle =
            dynamic_cast<const ConfigOptionFloat *>(
                config.option("wipe_tower_rotation_angle"))
                ->value;
        set_rotation(Vec3d(0., 0., (M_PI / 180.) * wipe_tower_rotation_angle));
        m_gizmos[0].disable_grabber();
        m_gizmos[1].disable_grabber();
    } else {
        set_rotation(Vec3d::Zero());
        m_gizmos[0].enable_grabber();
        m_gizmos[1].enable_grabber();
    }
}

bool GLGizmoRotate3D::on_init()
{
    for (GLGizmoRotate& g : m_gizmos) 
        if (!g.init()) return false;

    for (unsigned int i = 0; i < 3; ++i)
        m_gizmos[i].set_highlight_color(AXES_COLOR[i]);

    m_shortcut_key = WXK_CONTROL_R;

    return true;
}

std::string GLGizmoRotate3D::on_get_name() const
{
    return _u8L("Rotate");
}

bool GLGizmoRotate3D::on_is_activable() const
{
    return !m_parent.get_selection().is_empty();
}

void GLGizmoRotate3D::on_start_dragging()
{
<<<<<<< HEAD
    assert(0 <= m_hover_id && m_hover_id < 3);
    m_gizmos[m_hover_id].start_dragging();
=======
    if (0 <= m_hover_id && m_hover_id < 3)
        m_gizmos[m_hover_id].start_dragging();
>>>>>>> 199dc121
}

void GLGizmoRotate3D::on_stop_dragging()
{
<<<<<<< HEAD
    assert(0 <= m_hover_id && m_hover_id < 3);
    m_parent.do_rotate(L("Gizmo-Rotate"));
    m_gizmos[m_hover_id].stop_dragging();
}

void GLGizmoRotate3D::on_dragging(const UpdateData &data)
{
    assert(0 <= m_hover_id && m_hover_id < 3);
    m_gizmos[m_hover_id].dragging(data);
=======
    if (0 <= m_hover_id && m_hover_id < 3)
        m_gizmos[m_hover_id].stop_dragging();
>>>>>>> 199dc121
}

void GLGizmoRotate3D::on_render()
{
    glsafe(::glClear(GL_DEPTH_BUFFER_BIT));

    if (m_hover_id == -1 || m_hover_id == 0)
        m_gizmos[X].render();

    if (m_hover_id == -1 || m_hover_id == 1)
        m_gizmos[Y].render();

    if (m_hover_id == -1 || m_hover_id == 2)
        m_gizmos[Z].render();
}

GLGizmoRotate3D::RotoptimzeWindow::RotoptimzeWindow(ImGuiWrapper *   imgui,
                                                    State &          state,
                                                    const Alignment &alignment)
    : m_imgui{imgui}
{
    imgui->begin(_L("Optimize orientation"), ImGuiWindowFlags_NoMove |
                                     ImGuiWindowFlags_AlwaysAutoResize |
                                     ImGuiWindowFlags_NoCollapse);

    // adjust window position to avoid overlap the view toolbar
    float win_h = ImGui::GetWindowHeight();
    float x = alignment.x, y = alignment.y;
    y = std::min(y, alignment.bottom_limit - win_h);
    ImGui::SetWindowPos(ImVec2(x, y), ImGuiCond_Always);

    float max_text_w = 0.;
    auto padding = ImGui::GetStyle().FramePadding;
    padding.x *= 2.f;
    padding.y *= 2.f;

    for (size_t i = 0; i < RotoptimizeJob::get_methods_count(); ++i) {
        float w =
            ImGui::CalcTextSize(RotoptimizeJob::get_method_name(i).c_str()).x +
            padding.x + ImGui::GetFrameHeight();
        max_text_w = std::max(w, max_text_w);
    }

    ImGui::PushItemWidth(max_text_w);

    if (ImGui::BeginCombo("", RotoptimizeJob::get_method_name(state.method_id).c_str())) {
        for (size_t i = 0; i < RotoptimizeJob::get_methods_count(); ++i) {
            if (ImGui::Selectable(RotoptimizeJob::get_method_name(i).c_str())) {
                state.method_id = i;
                wxGetApp().app_config->set("sla_auto_rotate",
                                           "method_id",
                                           std::to_string(state.method_id));
            }

            if (ImGui::IsItemHovered())
                ImGui::SetTooltip("%s", RotoptimizeJob::get_method_description(i).c_str());
        }

        ImGui::EndCombo();
    }

    ImVec2 sz = ImGui::GetItemRectSize();

    if (ImGui::IsItemHovered())
        ImGui::SetTooltip("%s", RotoptimizeJob::get_method_description(state.method_id).c_str());

    ImGui::Separator();

    auto btn_txt = _L("Apply");
    auto btn_txt_sz = ImGui::CalcTextSize(btn_txt.c_str());
    ImVec2 button_sz = {btn_txt_sz.x + padding.x, btn_txt_sz.y + padding.y};
    ImGui::SetCursorPosX(padding.x + sz.x - button_sz.x);

    if (!wxGetApp().plater()->get_ui_job_worker().is_idle())
        imgui->disabled_begin(true);

    if ( imgui->button(btn_txt) ) {
        replace_job(wxGetApp().plater()->get_ui_job_worker(),
                    std::make_unique<RotoptimizeJob>());
    }

    imgui->disabled_end();
}

GLGizmoRotate3D::RotoptimzeWindow::~RotoptimzeWindow()
{
    m_imgui->end();
}

} // namespace GUI
} // namespace Slic3r<|MERGE_RESOLUTION|>--- conflicted
+++ resolved
@@ -28,7 +28,6 @@
 GLGizmoRotate::GLGizmoRotate(GLCanvas3D& parent, GLGizmoRotate::Axis axis)
     : GLGizmoBase(parent, "", -1)
     , m_axis(axis)
-<<<<<<< HEAD
     , m_angle(0.0)
     , m_center(0.0, 0.0, 0.0)
     , m_radius(0.0f)
@@ -46,9 +45,6 @@
 {
     m_highlight_color = color;
 }
-=======
-{}
->>>>>>> 199dc121
 
 void GLGizmoRotate::set_angle(double angle)
 {
@@ -728,18 +724,12 @@
 
 void GLGizmoRotate3D::on_start_dragging()
 {
-<<<<<<< HEAD
     assert(0 <= m_hover_id && m_hover_id < 3);
     m_gizmos[m_hover_id].start_dragging();
-=======
-    if (0 <= m_hover_id && m_hover_id < 3)
-        m_gizmos[m_hover_id].start_dragging();
->>>>>>> 199dc121
 }
 
 void GLGizmoRotate3D::on_stop_dragging()
 {
-<<<<<<< HEAD
     assert(0 <= m_hover_id && m_hover_id < 3);
     m_parent.do_rotate(L("Gizmo-Rotate"));
     m_gizmos[m_hover_id].stop_dragging();
@@ -749,10 +739,6 @@
 {
     assert(0 <= m_hover_id && m_hover_id < 3);
     m_gizmos[m_hover_id].dragging(data);
-=======
-    if (0 <= m_hover_id && m_hover_id < 3)
-        m_gizmos[m_hover_id].stop_dragging();
->>>>>>> 199dc121
 }
 
 void GLGizmoRotate3D::on_render()
