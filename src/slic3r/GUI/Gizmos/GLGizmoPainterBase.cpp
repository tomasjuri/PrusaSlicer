--- conflicted
+++ resolved
@@ -1,4 +1,3 @@
-<<<<<<< HEAD
 // Include GLGizmoBase.hpp before I18N.hpp as it includes some libigl code, which overrides our localization "L" macro.
 #include "GLGizmoPainterBase.hpp"
 #include "slic3r/GUI/GLCanvas3D.hpp"
@@ -325,7 +324,11 @@
         return;
 #endif // ENABLE_LEGACY_OPENGL_REMOVAL
 
+#if ENABLE_WORLD_COORDINATE
+    const Transform3d complete_scaling_matrix_inverse = Geometry::Transformation(trafo).get_scaling_factor_matrix().inverse();
+#else
     const Transform3d complete_scaling_matrix_inverse = Geometry::Transformation(trafo).get_matrix(true, true, false, true).inverse();
+#endif // ENABLE_WORLD_COORDINATE
     const bool is_left_handed = Geometry::Transformation(trafo).is_left_handed();
 
 #if !ENABLE_LEGACY_OPENGL_REMOVAL
@@ -540,7 +543,11 @@
                     const Selection     &selection                 = m_parent.get_selection();
                     const ModelObject   *mo                        = m_c->selection_info()->model_object();
                     const ModelInstance *mi                        = mo->instances[selection.get_instance_idx()];
+#if ENABLE_WORLD_COORDINATE
+                    const Transform3d   trafo_matrix_not_translate = mi->get_transformation().get_matrix_no_offset() * mo->volumes[m_rr.mesh_id]->get_matrix_no_offset();
+#else
                     const Transform3d   trafo_matrix_not_translate = mi->get_transformation().get_matrix(true) * mo->volumes[m_rr.mesh_id]->get_matrix(true);
+#endif // ENABLE_WORLD_COORDINATE
                     const Transform3d   trafo_matrix = mi->get_transformation().get_matrix() * mo->volumes[m_rr.mesh_id]->get_matrix();
                     m_triangle_selectors[m_rr.mesh_id]->seed_fill_select_triangles(m_rr.hit, int(m_rr.facet), trafo_matrix_not_translate, this->get_clipping_plane_in_volume_coordinates(trafo_matrix), m_smart_fill_angle,
                                                                                    m_paint_on_overhangs_only ? m_highlight_by_angle_threshold_deg : 0.f, true);
@@ -579,7 +586,11 @@
         const ModelObject   *mo                          = m_c->selection_info()->model_object();
         const ModelInstance *mi                          = mo->instances[selection.get_instance_idx()];
         const Transform3d   instance_trafo               = mi->get_transformation().get_matrix();
+#if ENABLE_WORLD_COORDINATE
+        const Transform3d   instance_trafo_not_translate = mi->get_transformation().get_matrix_no_offset();
+#else
         const Transform3d   instance_trafo_not_translate = mi->get_transformation().get_matrix(true);
+#endif // ENABLE_WORLD_COORDINATE
 
         // Precalculate transformations of individual meshes.
         std::vector<Transform3d> trafo_matrices;
@@ -587,7 +598,11 @@
         for (const ModelVolume *mv : mo->volumes)
             if (mv->is_model_part()) {
                 trafo_matrices.emplace_back(instance_trafo * mv->get_matrix());
+#if ENABLE_WORLD_COORDINATE
+                trafo_matrices_not_translate.emplace_back(instance_trafo_not_translate * mv->get_matrix_no_offset());
+#else
                 trafo_matrices_not_translate.emplace_back(instance_trafo_not_translate * mv->get_matrix(true));
+#endif // ENABLE_WORLD_COORDINATE
             }
 
         std::vector<std::vector<ProjectedMousePosition>> projected_mouse_positions_by_mesh = get_projected_mouse_positions(mouse_position, 1., trafo_matrices);
@@ -669,7 +684,11 @@
         const ModelObject   *mo                           = m_c->selection_info()->model_object();
         const ModelInstance *mi                           = mo->instances[selection.get_instance_idx()];
         const Transform3d    instance_trafo               = mi->get_transformation().get_matrix();
+#if ENABLE_WORLD_COORDINATE
+        const Transform3d    instance_trafo_not_translate = mi->get_transformation().get_matrix_no_offset();
+#else
         const Transform3d    instance_trafo_not_translate = mi->get_transformation().get_matrix(true);
+#endif // ENABLE_WORLD_COORDINATE
 
         // Precalculate transformations of individual meshes.
         std::vector<Transform3d> trafo_matrices;
@@ -677,7 +696,11 @@
         for (const ModelVolume *mv : mo->volumes)
             if (mv->is_model_part()) {
                 trafo_matrices.emplace_back(instance_trafo * mv->get_matrix());
+#if ENABLE_WORLD_COORDINATE
+                trafo_matrices_not_translate.emplace_back(instance_trafo_not_translate* mv->get_matrix_no_offset());
+#else
                 trafo_matrices_not_translate.emplace_back(instance_trafo_not_translate * mv->get_matrix(true));
+#endif // ENABLE_WORLD_COORDINATE
             }
 
         // Now "click" into all the prepared points and spill paint around them.
@@ -1398,1413 +1421,4 @@
 }
 #endif // ENABLE_LEGACY_OPENGL_REMOVAL
 
-} // namespace Slic3r::GUI
-=======
-// Include GLGizmoBase.hpp before I18N.hpp as it includes some libigl code, which overrides our localization "L" macro.
-#include "GLGizmoPainterBase.hpp"
-#include "slic3r/GUI/GLCanvas3D.hpp"
-#include "slic3r/GUI/Gizmos/GLGizmosCommon.hpp"
-
-#include <GL/glew.h>
-
-#include "slic3r/GUI/GUI_App.hpp"
-#include "slic3r/GUI/Camera.hpp"
-#include "slic3r/GUI/Plater.hpp"
-#include "slic3r/GUI/OpenGLManager.hpp"
-#include "slic3r/Utils/UndoRedo.hpp"
-#include "libslic3r/Model.hpp"
-#include "libslic3r/PresetBundle.hpp"
-#include "libslic3r/TriangleMesh.hpp"
-
-#include <memory>
-#include <optional>
-
-namespace Slic3r::GUI {
-
-#if ENABLE_LEGACY_OPENGL_REMOVAL
-std::shared_ptr<GLModel> GLGizmoPainterBase::s_sphere = nullptr;
-#else
-std::shared_ptr<GLIndexedVertexArray> GLGizmoPainterBase::s_sphere = nullptr;
-#endif // ENABLE_LEGACY_OPENGL_REMOVAL
-
-GLGizmoPainterBase::GLGizmoPainterBase(GLCanvas3D& parent, const std::string& icon_filename, unsigned int sprite_id)
-    : GLGizmoBase(parent, icon_filename, sprite_id)
-{
-}
-
-GLGizmoPainterBase::~GLGizmoPainterBase()
-{
-#if ENABLE_LEGACY_OPENGL_REMOVAL
-    if (s_sphere != nullptr)
-        s_sphere.reset();
-#else
-    if (s_sphere != nullptr && s_sphere->has_VBOs())
-        s_sphere->release_geometry();
-#endif // ENABLE_LEGACY_OPENGL_REMOVAL
-}
-
-void GLGizmoPainterBase::data_changed()
-{
-    if (m_state != On)
-        return;
-
-    const ModelObject* mo = m_c->selection_info() ? m_c->selection_info()->model_object() : nullptr;
-    const Selection &  selection = m_parent.get_selection();
-    if (mo && selection.is_from_single_instance()
-     && (m_schedule_update || mo->id() != m_old_mo_id || mo->volumes.size() != m_old_volumes_size))
-    {
-        update_from_model_object();
-        m_old_mo_id = mo->id();
-        m_old_volumes_size = mo->volumes.size();
-        m_schedule_update = false;
-    }
-}
-
-GLGizmoPainterBase::ClippingPlaneDataWrapper GLGizmoPainterBase::get_clipping_plane_data() const
-{
-    ClippingPlaneDataWrapper clp_data_out{{0.f, 0.f, 1.f, FLT_MAX}, {-FLT_MAX, FLT_MAX}};
-    // Take care of the clipping plane. The normal of the clipping plane is
-    // saved with opposite sign than we need to pass to OpenGL (FIXME)
-    if (bool clipping_plane_active = m_c->object_clipper()->get_position() != 0.; clipping_plane_active) {
-        const ClippingPlane *clp = m_c->object_clipper()->get_clipping_plane();
-        for (size_t i = 0; i < 3; ++i)
-            clp_data_out.clp_dataf[i] = -1.f * float(clp->get_data()[i]);
-        clp_data_out.clp_dataf[3] = float(clp->get_data()[3]);
-    }
-
-    // z_range is calculated in the same way as in GLCanvas3D::_render_objects(GLVolumeCollection::ERenderType type)
-    if (m_c->get_canvas()->get_use_clipping_planes()) {
-        const std::array<ClippingPlane, 2> &clps = m_c->get_canvas()->get_clipping_planes();
-        clp_data_out.z_range                     = {float(-clps[0].get_data()[3]), float(clps[1].get_data()[3])};
-    }
-
-    return clp_data_out;
-}
-
-void GLGizmoPainterBase::render_triangles(const Selection& selection) const
-{
-    auto* shader = wxGetApp().get_shader("gouraud");
-    if (! shader)
-        return;
-    shader->start_using();
-    shader->set_uniform("slope.actived", false);
-    shader->set_uniform("print_volume.type", 0);
-    shader->set_uniform("clipping_plane", this->get_clipping_plane_data().clp_dataf);
-    ScopeGuard guard([shader]() { if (shader) shader->stop_using(); });
-
-    const ModelObject *mo      = m_c->selection_info()->model_object();
-    int                mesh_id = -1;
-    for (const ModelVolume* mv : mo->volumes) {
-        if (! mv->is_model_part())
-            continue;
-
-        ++mesh_id;
-
-        const Transform3d trafo_matrix =
-            mo->instances[selection.get_instance_idx()]->get_transformation().get_matrix() *
-            mv->get_matrix();
-
-        bool is_left_handed = trafo_matrix.matrix().determinant() < 0.;
-        if (is_left_handed)
-            glsafe(::glFrontFace(GL_CW));
-
-#if ENABLE_GL_SHADERS_ATTRIBUTES
-        const Camera& camera = wxGetApp().plater()->get_camera();
-        const Transform3d matrix = camera.get_view_matrix() * trafo_matrix;
-        shader->set_uniform("view_model_matrix", matrix);
-        shader->set_uniform("projection_matrix", camera.get_projection_matrix());
-        shader->set_uniform("normal_matrix", (Matrix3d)matrix.matrix().block(0, 0, 3, 3).inverse().transpose());
-#else
-        glsafe(::glPushMatrix());
-        glsafe(::glMultMatrixd(trafo_matrix.data()));
-#endif // ENABLE_GL_SHADERS_ATTRIBUTES
-
-        // For printers with multiple extruders, it is necessary to pass trafo_matrix
-        // to the shader input variable print_box.volume_world_matrix before
-        // rendering the painted triangles. When this matrix is not set, the
-        // wrong transformation matrix is used for "Clipping of view".
-        shader->set_uniform("volume_world_matrix", trafo_matrix);
-
-#if ENABLE_GL_SHADERS_ATTRIBUTES
-        m_triangle_selectors[mesh_id]->render(m_imgui, trafo_matrix);
-#else
-        m_triangle_selectors[mesh_id]->render(m_imgui);
-
-        glsafe(::glPopMatrix());
-#endif // ENABLE_GL_SHADERS_ATTRIBUTES
-        if (is_left_handed)
-            glsafe(::glFrontFace(GL_CCW));
-    }
-}
-
-void GLGizmoPainterBase::render_cursor()
-{
-    // First check that the mouse pointer is on an object.
-    const ModelObject* mo = m_c->selection_info()->model_object();
-    const Selection& selection = m_parent.get_selection();
-    const ModelInstance* mi = mo->instances[selection.get_instance_idx()];
-    const Camera& camera = wxGetApp().plater()->get_camera();
-
-    // Precalculate transformations of individual meshes.
-    std::vector<Transform3d> trafo_matrices;
-    for (const ModelVolume* mv : mo->volumes) {
-        if (mv->is_model_part())
-            trafo_matrices.emplace_back(mi->get_transformation().get_matrix() * mv->get_matrix());
-    }
-    // Raycast and return if there's no hit.
-    update_raycast_cache(m_parent.get_local_mouse_position(), camera, trafo_matrices);
-    if (m_rr.mesh_id == -1)
-        return;
-
-    if (m_tool_type == ToolType::BRUSH) {
-        if (m_cursor_type == TriangleSelector::SPHERE)
-            render_cursor_sphere(trafo_matrices[m_rr.mesh_id]);
-        else if (m_cursor_type == TriangleSelector::CIRCLE)
-            render_cursor_circle();
-    }
-}
-
-void GLGizmoPainterBase::render_cursor_circle()
-{
-#if !ENABLE_GL_SHADERS_ATTRIBUTES
-    const Camera &camera   = wxGetApp().plater()->get_camera();
-    const float   zoom     = float(camera.get_zoom());
-    const float   inv_zoom = (zoom != 0.0f) ? 1.0f / zoom : 0.0f;
-#endif // !ENABLE_GL_SHADERS_ATTRIBUTES
-
-    const Size cnv_size = m_parent.get_canvas_size();
-#if ENABLE_GL_SHADERS_ATTRIBUTES
-    const float cnv_width  = float(cnv_size.get_width());
-    const float cnv_height = float(cnv_size.get_height());
-    if (cnv_width == 0.0f || cnv_height == 0.0f)
-        return;
-
-    const float cnv_inv_width  = 1.0f / cnv_width;
-    const float cnv_inv_height = 1.0f / cnv_height;
-
-    const Vec2d center = m_parent.get_local_mouse_position();
-    const float radius = m_cursor_radius * float(wxGetApp().plater()->get_camera().get_zoom());
-#else
-    const float cnv_half_width  = 0.5f * float(cnv_size.get_width());
-    const float cnv_half_height = 0.5f * float(cnv_size.get_height());
-    if (cnv_half_width == 0.0f || cnv_half_height == 0.0f)
-        return;
-    const Vec2d mouse_pos(m_parent.get_local_mouse_position().x(), m_parent.get_local_mouse_position().y());
-    Vec2d center(mouse_pos.x() - cnv_half_width, cnv_half_height - mouse_pos.y());
-    center = center * inv_zoom;
-#endif // ENABLE_GL_SHADERS_ATTRIBUTES
-
-    glsafe(::glLineWidth(1.5f));
-#if !ENABLE_LEGACY_OPENGL_REMOVAL
-    static const std::array<float, 3> color = { 0.f, 1.f, 0.3f };
-    glsafe(::glColor3fv(color.data()));
-#endif // !ENABLE_LEGACY_OPENGL_REMOVAL
-    glsafe(::glDisable(GL_DEPTH_TEST));
-
-#if !ENABLE_GL_SHADERS_ATTRIBUTES
-    glsafe(::glPushMatrix());
-    glsafe(::glLoadIdentity());
-    // ensure that the circle is renderered inside the frustrum
-    glsafe(::glTranslated(0.0, 0.0, -(camera.get_near_z() + 0.5)));
-    // ensure that the overlay fits the frustrum near z plane
-    const double gui_scale = camera.get_gui_scale();
-    glsafe(::glScaled(gui_scale, gui_scale, 1.0));
-#endif // !ENABLE_GL_SHADERS_ATTRIBUTES
-
-    glsafe(::glPushAttrib(GL_ENABLE_BIT));
-    glsafe(::glLineStipple(4, 0xAAAA));
-    glsafe(::glEnable(GL_LINE_STIPPLE));
-
-#if ENABLE_LEGACY_OPENGL_REMOVAL
-#if ENABLE_GL_SHADERS_ATTRIBUTES
-    if (!m_circle.is_initialized() || !m_old_center.isApprox(center) || std::abs(m_old_cursor_radius - radius) > EPSILON) {
-        m_old_cursor_radius = radius;
-#else
-    if (!m_circle.is_initialized() || !m_old_center.isApprox(center) || std::abs(m_old_cursor_radius - m_cursor_radius) > EPSILON) {
-        m_old_cursor_radius = m_cursor_radius;
-#endif // ENABLE_GL_SHADERS_ATTRIBUTES
-        m_old_center = center;
-        m_circle.reset();
-
-        GLModel::Geometry init_data;
-        static const unsigned int StepsCount = 32;
-        static const float StepSize = 2.0f * float(PI) / float(StepsCount);
-        init_data.format = { GLModel::Geometry::EPrimitiveType::LineLoop, GLModel::Geometry::EVertexLayout::P2 };
-        init_data.color  = { 0.0f, 1.0f, 0.3f, 1.0f };
-        init_data.reserve_vertices(StepsCount);
-        init_data.reserve_indices(StepsCount);
-
-        // vertices + indices
-        for (unsigned int i = 0; i < StepsCount; ++i) {
-            const float angle = float(i) * StepSize;
-#if ENABLE_GL_SHADERS_ATTRIBUTES
-            init_data.add_vertex(Vec2f(2.0f * ((center.x() + ::cos(angle) * radius) * cnv_inv_width - 0.5f),
-                                       -2.0f * ((center.y() + ::sin(angle) * radius) * cnv_inv_height - 0.5f)));
-#else
-            init_data.add_vertex(Vec2f(center.x() + ::cos(angle) * m_cursor_radius, center.y() + ::sin(angle) * m_cursor_radius));
-#endif // ENABLE_GL_SHADERS_ATTRIBUTES
-            init_data.add_index(i);
-        }
-
-        m_circle.init_from(std::move(init_data));
-    }
-
-    GLShaderProgram* shader = GUI::wxGetApp().get_shader("flat");
-    if (shader != nullptr) {
-        shader->start_using();
-#if ENABLE_GL_SHADERS_ATTRIBUTES
-        shader->set_uniform("view_model_matrix", Transform3d::Identity());
-        shader->set_uniform("projection_matrix", Transform3d::Identity());
-#endif // ENABLE_GL_SHADERS_ATTRIBUTES
-        m_circle.render();
-        shader->stop_using();
-    }
-#else
-    ::glBegin(GL_LINE_LOOP);
-    for (double angle=0; angle<2*M_PI; angle+=M_PI/20.)
-        ::glVertex2f(GLfloat(center.x()+m_cursor_radius*cos(angle)), GLfloat(center.y()+m_cursor_radius*sin(angle)));
-    glsafe(::glEnd());
-#endif // ENABLE_LEGACY_OPENGL_REMOVAL
-
-    glsafe(::glPopAttrib());
-#if !ENABLE_GL_SHADERS_ATTRIBUTES
-    glsafe(::glPopMatrix());
-#endif // !ENABLE_GL_SHADERS_ATTRIBUTES
-    glsafe(::glEnable(GL_DEPTH_TEST));
-}
-
-
-void GLGizmoPainterBase::render_cursor_sphere(const Transform3d& trafo) const
-{
-    if (s_sphere == nullptr) {
-#if ENABLE_LEGACY_OPENGL_REMOVAL
-        s_sphere = std::make_shared<GLModel>();
-        s_sphere->init_from(its_make_sphere(1.0, double(PI) / 12.0));
-#else
-        s_sphere = std::make_shared<GLIndexedVertexArray>();
-        s_sphere->load_its_flat_shading(its_make_sphere(1.0, double(PI) / 12.0));
-        s_sphere->finalize_geometry(true);
-#endif // ENABLE_LEGACY_OPENGL_REMOVAL
-    }
-
-#if ENABLE_LEGACY_OPENGL_REMOVAL
-    GLShaderProgram* shader = wxGetApp().get_shader("flat");
-    if (shader == nullptr)
-        return;
-#endif // ENABLE_LEGACY_OPENGL_REMOVAL
-
-#if ENABLE_WORLD_COORDINATE
-    const Transform3d complete_scaling_matrix_inverse = Geometry::Transformation(trafo).get_scaling_factor_matrix().inverse();
-#else
-    const Transform3d complete_scaling_matrix_inverse = Geometry::Transformation(trafo).get_matrix(true, true, false, true).inverse();
-#endif // ENABLE_WORLD_COORDINATE
-    const bool is_left_handed = Geometry::Transformation(trafo).is_left_handed();
-
-#if !ENABLE_GL_SHADERS_ATTRIBUTES
-    glsafe(::glPushMatrix());
-    glsafe(::glMultMatrixd(trafo.data()));
-    // Inverse matrix of the instance scaling is applied so that the mark does not scale with the object.
-    glsafe(::glTranslatef(m_rr.hit.x(), m_rr.hit.y(), m_rr.hit.z()));
-    glsafe(::glMultMatrixd(complete_scaling_matrix_inverse.data()));
-    glsafe(::glScaled(m_cursor_radius, m_cursor_radius, m_cursor_radius));
-#endif // !ENABLE_GL_SHADERS_ATTRIBUTES
-
-    if (is_left_handed)
-        glFrontFace(GL_CW);
-
-    ColorRGBA render_color = { 0.0f, 0.0f, 0.0f, 0.25f };
-    if (m_button_down == Button::Left)
-        render_color = this->get_cursor_sphere_left_button_color();
-    else if (m_button_down == Button::Right)
-        render_color = this->get_cursor_sphere_right_button_color();
-#if ENABLE_LEGACY_OPENGL_REMOVAL
-    shader->start_using();
-
-#if ENABLE_GL_SHADERS_ATTRIBUTES
-    const Camera& camera = wxGetApp().plater()->get_camera();
-    Transform3d view_model_matrix = camera.get_view_matrix() * trafo *
-        Geometry::assemble_transform(m_rr.hit.cast<double>()) * complete_scaling_matrix_inverse *
-        Geometry::assemble_transform(Vec3d::Zero(), Vec3d::Zero(), m_cursor_radius * Vec3d::Ones());
-
-    shader->set_uniform("view_model_matrix", view_model_matrix);
-    shader->set_uniform("projection_matrix", camera.get_projection_matrix());
-#endif // ENABLE_GL_SHADERS_ATTRIBUTES
-
-    assert(s_sphere != nullptr);
-    s_sphere->set_color(render_color);
-#else
-    glsafe(::glColor4fv(render_color.data()));
-
-    assert(s_sphere != nullptr);
-#endif // ENABLE_LEGACY_OPENGL_REMOVAL
-    s_sphere->render();
-
-#if ENABLE_LEGACY_OPENGL_REMOVAL
-    shader->stop_using();
-#endif // ENABLE_LEGACY_OPENGL_REMOVAL
-
-    if (is_left_handed)
-        glFrontFace(GL_CCW);
-
-#if !ENABLE_GL_SHADERS_ATTRIBUTES
-    glsafe(::glPopMatrix());
-#endif // !ENABLE_GL_SHADERS_ATTRIBUTES
-}
-
-
-bool GLGizmoPainterBase::is_mesh_point_clipped(const Vec3d& point, const Transform3d& trafo) const
-{
-    if (m_c->object_clipper()->get_position() == 0.)
-        return false;
-
-    auto sel_info = m_c->selection_info();
-    Vec3d transformed_point =  trafo * point;
-    transformed_point(2) += sel_info->get_sla_shift();
-    return m_c->object_clipper()->get_clipping_plane()->is_point_clipped(transformed_point);
-}
-
-// Interpolate points between the previous and current mouse positions, which are then projected onto the object.
-// Returned projected mouse positions are grouped by mesh_idx. It may contain multiple std::vector<GLGizmoPainterBase::ProjectedMousePosition>
-// with the same mesh_idx, but all items in std::vector<GLGizmoPainterBase::ProjectedMousePosition> always have the same mesh_idx.
-std::vector<std::vector<GLGizmoPainterBase::ProjectedMousePosition>> GLGizmoPainterBase::get_projected_mouse_positions(const Vec2d &mouse_position, const double resolution, const std::vector<Transform3d> &trafo_matrices) const
-{
-    // List of mouse positions that will be used as seeds for painting.
-    std::vector<Vec2d> mouse_positions{mouse_position};
-    if (m_last_mouse_click != Vec2d::Zero()) {
-        // In case current mouse position is far from the last one,
-        // add several positions from between into the list, so there
-        // are no gaps in the painted region.
-        if (size_t patches_in_between = size_t((mouse_position - m_last_mouse_click).norm() / resolution); patches_in_between > 0) {
-            const Vec2d diff = (m_last_mouse_click - mouse_position) / (patches_in_between + 1);
-            for (size_t patch_idx = 1; patch_idx <= patches_in_between; ++patch_idx)
-                mouse_positions.emplace_back(mouse_position + patch_idx * diff);
-            mouse_positions.emplace_back(m_last_mouse_click);
-        }
-    }
-
-    const Camera                       &camera = wxGetApp().plater()->get_camera();
-    std::vector<ProjectedMousePosition> mesh_hit_points;
-    mesh_hit_points.reserve(mouse_positions.size());
-
-    // In mesh_hit_points only the last item could have mesh_id == -1, any other items mustn't.
-    for (const Vec2d &mp : mouse_positions) {
-        update_raycast_cache(mp, camera, trafo_matrices);
-        mesh_hit_points.push_back({m_rr.hit, m_rr.mesh_id, m_rr.facet});
-        if (m_rr.mesh_id == -1)
-            break;
-    }
-
-    // Divide mesh_hit_points into groups with the same mesh_idx. It may contain multiple groups with the same mesh_idx.
-    std::vector<std::vector<ProjectedMousePosition>> mesh_hit_points_by_mesh;
-    for (size_t prev_mesh_hit_point = 0, curr_mesh_hit_point = 0; curr_mesh_hit_point < mesh_hit_points.size(); ++curr_mesh_hit_point) {
-        size_t next_mesh_hit_point = curr_mesh_hit_point + 1;
-        if (next_mesh_hit_point >= mesh_hit_points.size() || mesh_hit_points[curr_mesh_hit_point].mesh_idx != mesh_hit_points[next_mesh_hit_point].mesh_idx) {
-            mesh_hit_points_by_mesh.emplace_back();
-            mesh_hit_points_by_mesh.back().insert(mesh_hit_points_by_mesh.back().end(), mesh_hit_points.begin() + int(prev_mesh_hit_point), mesh_hit_points.begin() + int(next_mesh_hit_point));
-            prev_mesh_hit_point = next_mesh_hit_point;
-        }
-    }
-
-    auto on_same_facet = [](std::vector<ProjectedMousePosition> &hit_points) -> bool {
-        for (const ProjectedMousePosition &mesh_hit_point : hit_points)
-            if (mesh_hit_point.facet_idx != hit_points.front().facet_idx)
-                return false;
-        return true;
-    };
-
-    struct Plane
-    {
-        Vec3d origin;
-        Vec3d first_axis;
-        Vec3d second_axis;
-    };
-    auto find_plane = [](std::vector<ProjectedMousePosition> &hit_points) -> std::optional<Plane> {
-        assert(hit_points.size() >= 3);
-        for (size_t third_idx = 2; third_idx < hit_points.size(); ++third_idx) {
-            const Vec3d &first_point  = hit_points[third_idx - 2].mesh_hit.cast<double>();
-            const Vec3d &second_point = hit_points[third_idx - 1].mesh_hit.cast<double>();
-            const Vec3d &third_point  = hit_points[third_idx].mesh_hit.cast<double>();
-
-            const Vec3d  first_vec    = first_point - second_point;
-            const Vec3d  second_vec   = third_point - second_point;
-
-            // If three points aren't collinear, then there exists only one plane going through all points.
-            if (first_vec.cross(second_vec).squaredNorm() > sqr(EPSILON)) {
-                const Vec3d first_axis_vec_n = first_vec.normalized();
-                // Make second_vec perpendicular to first_axis_vec_n using Gram–Schmidt orthogonalization process
-                const Vec3d second_axis_vec_n = (second_vec - (first_vec.dot(second_vec) / first_vec.dot(first_vec)) * first_vec).normalized();
-                return Plane{second_point, first_axis_vec_n, second_axis_vec_n};
-            }
-        }
-
-        return std::nullopt;
-    };
-
-    for(std::vector<ProjectedMousePosition> &hit_points : mesh_hit_points_by_mesh) {
-        assert(!hit_points.empty());
-        if (hit_points.back().mesh_idx == -1)
-            break;
-
-        if (hit_points.size() <= 2)
-            continue;
-
-        if (on_same_facet(hit_points)) {
-            hit_points = {hit_points.front(), hit_points.back()};
-        } else if (std::optional<Plane> plane = find_plane(hit_points); plane) {
-            Polyline polyline;
-            polyline.points.reserve(hit_points.size());
-            // Project hit_points into its plane to simplified them in the next step.
-            for (auto &hit_point : hit_points) {
-                const Vec3d &point  = hit_point.mesh_hit.cast<double>();
-                const double x_cord = plane->first_axis.dot(point - plane->origin);
-                const double y_cord = plane->second_axis.dot(point - plane->origin);
-                polyline.points.emplace_back(scale_(x_cord), scale_(y_cord));
-            }
-
-            polyline.simplify(scale_(m_cursor_radius) / 10.);
-
-            const int                           mesh_idx = hit_points.front().mesh_idx;
-            std::vector<ProjectedMousePosition> new_hit_points;
-            new_hit_points.reserve(polyline.points.size());
-            // Project 2D simplified hit_points beck to 3D.
-            for (const Point &point : polyline.points) {
-                const double x_cord        = unscale<double>(point.x());
-                const double y_cord        = unscale<double>(point.y());
-                const Vec3d  new_hit_point = plane->origin + x_cord * plane->first_axis + y_cord * plane->second_axis;
-                const int    facet_idx     = m_c->raycaster()->raycasters()[mesh_idx]->get_closest_facet(new_hit_point.cast<float>());
-                new_hit_points.push_back({new_hit_point.cast<float>(), mesh_idx, size_t(facet_idx)});
-            }
-
-            hit_points = new_hit_points;
-        } else {
-            hit_points = {hit_points.front(), hit_points.back()};
-        }
-    }
-
-    return mesh_hit_points_by_mesh;
-}
-
-// Following function is called from GLCanvas3D to inform the gizmo about a mouse/keyboard event.
-// The gizmo has an opportunity to react - if it does, it should return true so that the Canvas3D is
-// aware that the event was reacted to and stops trying to make different sense of it. If the gizmo
-// concludes that the event was not intended for it, it should return false.
-bool GLGizmoPainterBase::gizmo_event(SLAGizmoEventType action, const Vec2d& mouse_position, bool shift_down, bool alt_down, bool control_down)
-{
-    if (action == SLAGizmoEventType::MouseWheelUp
-     || action == SLAGizmoEventType::MouseWheelDown) {
-        if (control_down) {
-            double pos = m_c->object_clipper()->get_position();
-            pos = action == SLAGizmoEventType::MouseWheelDown
-                      ? std::max(0., pos - 0.01)
-                      : std::min(1., pos + 0.01);
-            m_c->object_clipper()->set_position(pos, true);
-            return true;
-        }
-        else if (alt_down) {
-            if (m_tool_type == ToolType::BRUSH && (m_cursor_type == TriangleSelector::CursorType::SPHERE || m_cursor_type == TriangleSelector::CursorType::CIRCLE)) {
-                m_cursor_radius = action == SLAGizmoEventType::MouseWheelDown ? std::max(m_cursor_radius - this->get_cursor_radius_step(), this->get_cursor_radius_min())
-                                                                              : std::min(m_cursor_radius + this->get_cursor_radius_step(), this->get_cursor_radius_max());
-                m_parent.set_as_dirty();
-                return true;
-            } else if (m_tool_type == ToolType::SMART_FILL) {
-                m_smart_fill_angle = action == SLAGizmoEventType::MouseWheelDown ? std::max(m_smart_fill_angle - SmartFillAngleStep, SmartFillAngleMin)
-                                                                                : std::min(m_smart_fill_angle + SmartFillAngleStep, SmartFillAngleMax);
-                m_parent.set_as_dirty();
-                if (m_rr.mesh_id != -1) {
-                    const Selection     &selection                 = m_parent.get_selection();
-                    const ModelObject   *mo                        = m_c->selection_info()->model_object();
-                    const ModelInstance *mi                        = mo->instances[selection.get_instance_idx()];
-#if ENABLE_WORLD_COORDINATE
-                    const Transform3d   trafo_matrix_not_translate = mi->get_transformation().get_matrix_no_offset() * mo->volumes[m_rr.mesh_id]->get_matrix_no_offset();
-#else
-                    const Transform3d   trafo_matrix_not_translate = mi->get_transformation().get_matrix(true) * mo->volumes[m_rr.mesh_id]->get_matrix(true);
-#endif // ENABLE_WORLD_COORDINATE
-                    const Transform3d   trafo_matrix = mi->get_transformation().get_matrix() * mo->volumes[m_rr.mesh_id]->get_matrix();
-                    m_triangle_selectors[m_rr.mesh_id]->seed_fill_select_triangles(m_rr.hit, int(m_rr.facet), trafo_matrix_not_translate, this->get_clipping_plane_in_volume_coordinates(trafo_matrix), m_smart_fill_angle,
-                                                                                   m_paint_on_overhangs_only ? m_highlight_by_angle_threshold_deg : 0.f, true);
-                    m_triangle_selectors[m_rr.mesh_id]->request_update_render_data();
-                    m_seed_fill_last_mesh_id = m_rr.mesh_id;
-                }
-                return true;
-            }
-
-            return false;
-        }
-    }
-
-    if (action == SLAGizmoEventType::ResetClippingPlane) {
-        m_c->object_clipper()->set_position(-1., false);
-        return true;
-    }
-
-    if (action == SLAGizmoEventType::LeftDown
-     || action == SLAGizmoEventType::RightDown
-    || (action == SLAGizmoEventType::Dragging && m_button_down != Button::None)) {
-
-        if (m_triangle_selectors.empty())
-            return false;
-
-        EnforcerBlockerType new_state = EnforcerBlockerType::NONE;
-        if (! shift_down) {
-            if (action == SLAGizmoEventType::Dragging)
-                new_state = m_button_down == Button::Left ? this->get_left_button_state_type() : this->get_right_button_state_type();
-            else
-                new_state = action == SLAGizmoEventType::LeftDown ? this->get_left_button_state_type() : this->get_right_button_state_type();
-        }
-
-        const Camera        &camera                      = wxGetApp().plater()->get_camera();
-        const Selection     &selection                   = m_parent.get_selection();
-        const ModelObject   *mo                          = m_c->selection_info()->model_object();
-        const ModelInstance *mi                          = mo->instances[selection.get_instance_idx()];
-        const Transform3d   instance_trafo               = mi->get_transformation().get_matrix();
-#if ENABLE_WORLD_COORDINATE
-        const Transform3d   instance_trafo_not_translate = mi->get_transformation().get_matrix_no_offset();
-#else
-        const Transform3d   instance_trafo_not_translate = mi->get_transformation().get_matrix(true);
-#endif // ENABLE_WORLD_COORDINATE
-
-        // Precalculate transformations of individual meshes.
-        std::vector<Transform3d> trafo_matrices;
-        std::vector<Transform3d> trafo_matrices_not_translate;
-        for (const ModelVolume *mv : mo->volumes)
-            if (mv->is_model_part()) {
-                trafo_matrices.emplace_back(instance_trafo * mv->get_matrix());
-#if ENABLE_WORLD_COORDINATE
-                trafo_matrices_not_translate.emplace_back(instance_trafo_not_translate * mv->get_matrix_no_offset());
-#else
-                trafo_matrices_not_translate.emplace_back(instance_trafo_not_translate * mv->get_matrix(true));
-#endif // ENABLE_WORLD_COORDINATE
-            }
-
-        std::vector<std::vector<ProjectedMousePosition>> projected_mouse_positions_by_mesh = get_projected_mouse_positions(mouse_position, 1., trafo_matrices);
-        m_last_mouse_click = Vec2d::Zero(); // only actual hits should be saved
-
-        for (const std::vector<ProjectedMousePosition> &projected_mouse_positions : projected_mouse_positions_by_mesh) {
-            assert(!projected_mouse_positions.empty());
-            const int  mesh_idx                = projected_mouse_positions.front().mesh_idx;
-            const bool dragging_while_painting = (action == SLAGizmoEventType::Dragging && m_button_down != Button::None);
-
-            // The mouse button click detection is enabled when there is a valid hit.
-            // Missing the object entirely
-            // shall not capture the mouse.
-            if (mesh_idx != -1)
-                if (m_button_down == Button::None)
-                    m_button_down = ((action == SLAGizmoEventType::LeftDown) ? Button::Left : Button::Right);
-
-            // In case we have no valid hit, we can return. The event will be stopped when
-            // dragging while painting (to prevent scene rotations and moving the object)
-            if (mesh_idx == -1)
-                return dragging_while_painting;
-
-            const Transform3d &trafo_matrix               = trafo_matrices[mesh_idx];
-            const Transform3d &trafo_matrix_not_translate = trafo_matrices_not_translate[mesh_idx];
-
-            // Calculate direction from camera to the hit (in mesh coords):
-            Vec3f camera_pos = (trafo_matrix.inverse() * camera.get_position()).cast<float>();
-
-            assert(mesh_idx < int(m_triangle_selectors.size()));
-            const TriangleSelector::ClippingPlane &clp = this->get_clipping_plane_in_volume_coordinates(trafo_matrix);
-            if (m_tool_type == ToolType::SMART_FILL || m_tool_type == ToolType::BUCKET_FILL || (m_tool_type == ToolType::BRUSH && m_cursor_type == TriangleSelector::CursorType::POINTER)) {
-                for(const ProjectedMousePosition &projected_mouse_position : projected_mouse_positions) {
-                    assert(projected_mouse_position.mesh_idx == mesh_idx);
-                    const Vec3f mesh_hit = projected_mouse_position.mesh_hit;
-                    const int facet_idx = int(projected_mouse_position.facet_idx);
-                    m_triangle_selectors[mesh_idx]->seed_fill_apply_on_triangles(new_state);
-                    if (m_tool_type == ToolType::SMART_FILL)
-                        m_triangle_selectors[mesh_idx]->seed_fill_select_triangles(mesh_hit, facet_idx, trafo_matrix_not_translate, clp, m_smart_fill_angle,
-                                                                                       m_paint_on_overhangs_only ? m_highlight_by_angle_threshold_deg : 0.f, true);
-                    else if (m_tool_type == ToolType::BRUSH && m_cursor_type == TriangleSelector::CursorType::POINTER)
-                        m_triangle_selectors[mesh_idx]->bucket_fill_select_triangles(mesh_hit, facet_idx, clp, false, true);
-                    else if (m_tool_type == ToolType::BUCKET_FILL)
-                        m_triangle_selectors[mesh_idx]->bucket_fill_select_triangles(mesh_hit, facet_idx, clp, true, true);
-
-                    m_seed_fill_last_mesh_id = -1;
-                }
-            } else if (m_tool_type == ToolType::BRUSH) {
-                assert(m_cursor_type == TriangleSelector::CursorType::CIRCLE || m_cursor_type == TriangleSelector::CursorType::SPHERE);
-
-                if (projected_mouse_positions.size() == 1) {
-                    const ProjectedMousePosition             &first_position = projected_mouse_positions.front();
-                    std::unique_ptr<TriangleSelector::Cursor> cursor         = TriangleSelector::SinglePointCursor::cursor_factory(first_position.mesh_hit,
-                                                                                                                                   camera_pos, m_cursor_radius,
-                                                                                                                                   m_cursor_type, trafo_matrix, clp);
-                    m_triangle_selectors[mesh_idx]->select_patch(int(first_position.facet_idx), std::move(cursor), new_state, trafo_matrix_not_translate,
-                                                                 m_triangle_splitting_enabled, m_paint_on_overhangs_only ? m_highlight_by_angle_threshold_deg : 0.f);
-                } else {
-                    for (auto first_position_it = projected_mouse_positions.cbegin(); first_position_it != projected_mouse_positions.cend() - 1; ++first_position_it) {
-                        auto second_position_it = first_position_it + 1;
-                        std::unique_ptr<TriangleSelector::Cursor> cursor = TriangleSelector::DoublePointCursor::cursor_factory(first_position_it->mesh_hit, second_position_it->mesh_hit, camera_pos, m_cursor_radius, m_cursor_type, trafo_matrix, clp);
-                        m_triangle_selectors[mesh_idx]->select_patch(int(first_position_it->facet_idx), std::move(cursor), new_state, trafo_matrix_not_translate, m_triangle_splitting_enabled, m_paint_on_overhangs_only ? m_highlight_by_angle_threshold_deg : 0.f);
-                    }
-                }
-            }
-
-            m_triangle_selectors[mesh_idx]->request_update_render_data();
-            m_last_mouse_click = mouse_position;
-        }
-
-        return true;
-    }
-
-    if (action == SLAGizmoEventType::Moving && (m_tool_type == ToolType::SMART_FILL || m_tool_type == ToolType::BUCKET_FILL || (m_tool_type == ToolType::BRUSH && m_cursor_type == TriangleSelector::CursorType::POINTER))) {
-        if (m_triangle_selectors.empty())
-            return false;
-
-        const Camera        &camera                       = wxGetApp().plater()->get_camera();
-        const Selection     &selection                    = m_parent.get_selection();
-        const ModelObject   *mo                           = m_c->selection_info()->model_object();
-        const ModelInstance *mi                           = mo->instances[selection.get_instance_idx()];
-        const Transform3d    instance_trafo               = mi->get_transformation().get_matrix();
-#if ENABLE_WORLD_COORDINATE
-        const Transform3d    instance_trafo_not_translate = mi->get_transformation().get_matrix_no_offset();
-#else
-        const Transform3d    instance_trafo_not_translate = mi->get_transformation().get_matrix(true);
-#endif // ENABLE_WORLD_COORDINATE
-
-        // Precalculate transformations of individual meshes.
-        std::vector<Transform3d> trafo_matrices;
-        std::vector<Transform3d> trafo_matrices_not_translate;
-        for (const ModelVolume *mv : mo->volumes)
-            if (mv->is_model_part()) {
-                trafo_matrices.emplace_back(instance_trafo * mv->get_matrix());
-#if ENABLE_WORLD_COORDINATE
-                trafo_matrices_not_translate.emplace_back(instance_trafo_not_translate * mv->get_matrix_no_offset());
-#else
-                trafo_matrices_not_translate.emplace_back(instance_trafo_not_translate * mv->get_matrix(true));
-#endif // ENABLE_WORLD_COORDINATE
-            }
-
-        // Now "click" into all the prepared points and spill paint around them.
-        update_raycast_cache(mouse_position, camera, trafo_matrices);
-
-        auto seed_fill_unselect_all = [this]() {
-            for (auto &triangle_selector : m_triangle_selectors) {
-                triangle_selector->seed_fill_unselect_all_triangles();
-                triangle_selector->request_update_render_data();
-            }
-        };
-
-        if (m_rr.mesh_id == -1) {
-            // Clean selected by seed fill for all triangles in all meshes when a mouse isn't pointing on any mesh.
-            seed_fill_unselect_all();
-            m_seed_fill_last_mesh_id = -1;
-
-            // In case we have no valid hit, we can return.
-            return false;
-        }
-
-        // The mouse moved from one object's volume to another one. So it is needed to unselect all triangles selected by seed fill.
-        if(m_rr.mesh_id != m_seed_fill_last_mesh_id)
-            seed_fill_unselect_all();
-
-        const Transform3d &trafo_matrix = trafo_matrices[m_rr.mesh_id];
-        const Transform3d &trafo_matrix_not_translate = trafo_matrices_not_translate[m_rr.mesh_id];
-
-        assert(m_rr.mesh_id < int(m_triangle_selectors.size()));
-        const TriangleSelector::ClippingPlane &clp = this->get_clipping_plane_in_volume_coordinates(trafo_matrix);
-        if (m_tool_type == ToolType::SMART_FILL)
-            m_triangle_selectors[m_rr.mesh_id]->seed_fill_select_triangles(m_rr.hit, int(m_rr.facet), trafo_matrix_not_translate, clp, m_smart_fill_angle,
-                                                                           m_paint_on_overhangs_only ? m_highlight_by_angle_threshold_deg : 0.f);
-        else if (m_tool_type == ToolType::BRUSH && m_cursor_type == TriangleSelector::CursorType::POINTER)
-            m_triangle_selectors[m_rr.mesh_id]->bucket_fill_select_triangles(m_rr.hit, int(m_rr.facet), clp, false);
-        else if (m_tool_type == ToolType::BUCKET_FILL)
-            m_triangle_selectors[m_rr.mesh_id]->bucket_fill_select_triangles(m_rr.hit, int(m_rr.facet), clp, true);
-        m_triangle_selectors[m_rr.mesh_id]->request_update_render_data();
-        m_seed_fill_last_mesh_id = m_rr.mesh_id;
-        return true;
-    }
-
-    if ((action == SLAGizmoEventType::LeftUp || action == SLAGizmoEventType::RightUp)
-      && m_button_down != Button::None) {
-        // Take snapshot and update ModelVolume data.
-        wxString action_name = this->handle_snapshot_action_name(shift_down, m_button_down);
-        Plater::TakeSnapshot snapshot(wxGetApp().plater(), action_name, UndoRedo::SnapshotType::GizmoAction);
-        update_model_object();
-
-        m_button_down = Button::None;
-        m_last_mouse_click = Vec2d::Zero();
-        return true;
-    }
-
-    return false;
-}
-
-bool GLGizmoPainterBase::on_mouse(const wxMouseEvent &mouse_event)
-{
-    // wxCoord == int --> wx/types.h
-    Vec2i mouse_coord(mouse_event.GetX(), mouse_event.GetY());
-    Vec2d mouse_pos = mouse_coord.cast<double>();
-
-    if (mouse_event.Moving()) {
-        gizmo_event(SLAGizmoEventType::Moving, mouse_pos, mouse_event.ShiftDown(), mouse_event.AltDown(), false);
-        return false;
-    }
-
-    // when control is down we allow scene pan and rotation even when clicking
-    // over some object
-    bool control_down           = mouse_event.CmdDown();
-    bool grabber_contains_mouse = (get_hover_id() != -1);
-
-    const Selection &selection = m_parent.get_selection();
-    int selected_object_idx = selection.get_object_idx();
-    if (mouse_event.LeftDown()) {
-        if ((!control_down || grabber_contains_mouse) &&            
-            gizmo_event(SLAGizmoEventType::LeftDown, mouse_pos, mouse_event.ShiftDown(), mouse_event.AltDown(), false))
-            // the gizmo got the event and took some action, there is no need
-            // to do anything more
-            return true;
-    } else if (mouse_event.RightDown()){
-        if (!control_down && selected_object_idx != -1 &&
-            gizmo_event(SLAGizmoEventType::RightDown, mouse_pos, false, false, false)) 
-            // event was taken care of
-            return true;
-    } else if (mouse_event.Dragging()) {
-        if (m_parent.get_move_volume_id() != -1)
-            // don't allow dragging objects with the Sla gizmo on
-            return true;
-        if (!control_down && gizmo_event(SLAGizmoEventType::Dragging,
-                                         mouse_pos, mouse_event.ShiftDown(),
-                                         mouse_event.AltDown(), false)) {
-            // the gizmo got the event and took some action, no need to do
-            // anything more here
-            m_parent.set_as_dirty();
-            return true;
-        }
-        if(control_down && (mouse_event.LeftIsDown() || mouse_event.RightIsDown()))
-        {
-            // CTRL has been pressed while already dragging -> stop current action
-            if (mouse_event.LeftIsDown())
-                gizmo_event(SLAGizmoEventType::LeftUp, mouse_pos, mouse_event.ShiftDown(), mouse_event.AltDown(), true);
-            else if (mouse_event.RightIsDown())
-                gizmo_event(SLAGizmoEventType::RightUp, mouse_pos, mouse_event.ShiftDown(), mouse_event.AltDown(), true);
-            return false;
-        }
-    } else if (mouse_event.LeftUp()) {
-        if (!m_parent.is_mouse_dragging()) {
-            // in case SLA/FDM gizmo is selected, we just pass the LeftUp
-            // event and stop processing - neither object moving or selecting
-            // is suppressed in that case
-            gizmo_event(SLAGizmoEventType::LeftUp, mouse_pos, mouse_event.ShiftDown(), mouse_event.AltDown(), control_down);
-            return true;
-        }
-    } else if (mouse_event.RightUp()) {
-        if (!m_parent.is_mouse_dragging()) {
-            gizmo_event(SLAGizmoEventType::RightUp, mouse_pos, mouse_event.ShiftDown(), mouse_event.AltDown(), control_down);
-            return true;
-        }
-    }
-    return false;
-}
-
-void GLGizmoPainterBase::update_raycast_cache(const Vec2d& mouse_position,
-                                              const Camera& camera,
-                                              const std::vector<Transform3d>& trafo_matrices) const
-{
-    if (m_rr.mouse_position == mouse_position) {
-        // Same query as last time - the answer is already in the cache.
-        return;
-    }
-
-    Vec3f normal =  Vec3f::Zero();
-    Vec3f hit = Vec3f::Zero();
-    size_t facet = 0;
-    Vec3f closest_hit = Vec3f::Zero();
-    double closest_hit_squared_distance = std::numeric_limits<double>::max();
-    size_t closest_facet = 0;
-    int closest_hit_mesh_id = -1;
-
-    // Cast a ray on all meshes, pick the closest hit and save it for the respective mesh
-    for (int mesh_id = 0; mesh_id < int(trafo_matrices.size()); ++mesh_id) {
-
-        if (m_c->raycaster()->raycasters()[mesh_id]->unproject_on_mesh(
-                   mouse_position,
-                   trafo_matrices[mesh_id],
-                   camera,
-                   hit,
-                   normal,
-                   m_c->object_clipper()->get_clipping_plane(),
-                   &facet))
-        {
-            // In case this hit is clipped, skip it.
-            if (is_mesh_point_clipped(hit.cast<double>(), trafo_matrices[mesh_id]))
-                continue;
-
-            // Is this hit the closest to the camera so far?
-            double hit_squared_distance = (camera.get_position()-trafo_matrices[mesh_id]*hit.cast<double>()).squaredNorm();
-            if (hit_squared_distance < closest_hit_squared_distance) {
-                closest_hit_squared_distance = hit_squared_distance;
-                closest_facet = facet;
-                closest_hit_mesh_id = mesh_id;
-                closest_hit = hit;
-            }
-        }
-    }
-
-    m_rr = {mouse_position, closest_hit_mesh_id, closest_hit, closest_facet};
-}
-
-bool GLGizmoPainterBase::on_is_activable() const
-{
-    const Selection& selection = m_parent.get_selection();
-
-    if (wxGetApp().preset_bundle->printers.get_edited_preset().printer_technology() != ptFFF
-        || !selection.is_single_full_instance() || wxGetApp().get_mode() == comSimple)
-        return false;
-
-    // Check that none of the selected volumes is outside. Only SLA auxiliaries (supports) are allowed outside.
-    const Selection::IndicesList& list = selection.get_volume_idxs();
-    return std::all_of(list.cbegin(), list.cend(), [&selection](unsigned int idx) { return !selection.get_volume(idx)->is_outside; });
-}
-
-bool GLGizmoPainterBase::on_is_selectable() const
-{
-    return (wxGetApp().preset_bundle->printers.get_edited_preset().printer_technology() == ptFFF
-         && wxGetApp().get_mode() != comSimple );
-}
-
-
-CommonGizmosDataID GLGizmoPainterBase::on_get_requirements() const
-{
-    return CommonGizmosDataID(
-                int(CommonGizmosDataID::SelectionInfo)
-              | int(CommonGizmosDataID::InstancesHider)
-              | int(CommonGizmosDataID::Raycaster)
-              | int(CommonGizmosDataID::ObjectClipper));
-}
-
-
-void GLGizmoPainterBase::on_set_state()
-{
-    if (m_state == m_old_state)
-        return;
-
-    if (m_state == On && m_old_state != On) { // the gizmo was just turned on
-        on_opening();
-    }
-    if (m_state == Off && m_old_state != Off) { // the gizmo was just turned Off
-        // we are actually shutting down
-        on_shutdown();
-        m_old_mo_id = -1;
-        //m_iva.release_geometry();
-        m_triangle_selectors.clear();
-    }
-    m_old_state = m_state;
-}
-
-
-
-void GLGizmoPainterBase::on_load(cereal::BinaryInputArchive&)
-{
-    // We should update the gizmo from current ModelObject, but it is not
-    // possible at this point. That would require having updated selection and
-    // common gizmos data, which is not done at this point. Instead, save
-    // a flag to do the update in set_painter_gizmo_data, which will be called
-    // soon after.
-    m_schedule_update = true;
-}
-
-TriangleSelector::ClippingPlane GLGizmoPainterBase::get_clipping_plane_in_volume_coordinates(const Transform3d &trafo) const {
-    const ::Slic3r::GUI::ClippingPlane *const clipping_plane = m_c->object_clipper()->get_clipping_plane();
-    if (clipping_plane == nullptr || !clipping_plane->is_active())
-        return {};
-
-    const Vec3d  clp_normal = clipping_plane->get_normal();
-    const double clp_offset = clipping_plane->get_offset();
-
-    const Transform3d trafo_normal = Transform3d(trafo.linear().transpose());
-    const Transform3d trafo_inv    = trafo.inverse();
-
-    Vec3d point_on_plane             = clp_normal * clp_offset;
-    Vec3d point_on_plane_transformed = trafo_inv * point_on_plane;
-    Vec3d normal_transformed         = trafo_normal * clp_normal;
-    auto offset_transformed          = float(point_on_plane_transformed.dot(normal_transformed));
-
-    return TriangleSelector::ClippingPlane({float(normal_transformed.x()), float(normal_transformed.y()), float(normal_transformed.z()), offset_transformed});
-}
-
-ColorRGBA TriangleSelectorGUI::get_seed_fill_color(const ColorRGBA& base_color)
-{
-    return saturate(base_color, 0.75f);
-}
-
-#if ENABLE_GL_SHADERS_ATTRIBUTES
-void TriangleSelectorGUI::render(ImGuiWrapper* imgui, const Transform3d& matrix)
-#else
-void TriangleSelectorGUI::render(ImGuiWrapper* imgui)
-#endif // ENABLE_GL_SHADERS_ATTRIBUTES
-{
-    static const ColorRGBA enforcers_color = { 0.47f, 0.47f, 1.0f, 1.0f };
-    static const ColorRGBA blockers_color  = { 1.0f, 0.44f, 0.44f, 1.0f };
-
-    if (m_update_render_data) {
-        update_render_data();
-        m_update_render_data = false;
-    }
-
-    auto* shader = wxGetApp().get_current_shader();
-    if (! shader)
-        return;
-
-    assert(shader->get_name() == "gouraud");
-
-    for (auto iva : {std::make_pair(&m_iva_enforcers, enforcers_color),
-                     std::make_pair(&m_iva_blockers, blockers_color)}) {
-#if ENABLE_LEGACY_OPENGL_REMOVAL
-        iva.first->set_color(iva.second);
-        iva.first->render();
-#else
-        if (iva.first->has_VBOs()) {
-            shader->set_uniform("uniform_color", iva.second);
-            iva.first->render();
-        }
-#endif // ENABLE_LEGACY_OPENGL_REMOVAL
-    }
-
-#if ENABLE_LEGACY_OPENGL_REMOVAL
-    for (auto& iva : m_iva_seed_fills) {
-        size_t           color_idx = &iva - &m_iva_seed_fills.front();
-        const ColorRGBA& color     = TriangleSelectorGUI::get_seed_fill_color(color_idx == 1 ? enforcers_color :
-            color_idx == 2 ? blockers_color :
-            GLVolume::NEUTRAL_COLOR);
-        iva.set_color(color);
-        iva.render();
-    }
-#else
-    for (auto& iva : m_iva_seed_fills)
-        if (iva.has_VBOs()) {
-            size_t                      color_idx = &iva - &m_iva_seed_fills.front();
-            const ColorRGBA& color                = TriangleSelectorGUI::get_seed_fill_color(color_idx == 1 ? enforcers_color :
-                                                                                             color_idx == 2 ? blockers_color :
-                                                                                                              GLVolume::NEUTRAL_COLOR);
-            shader->set_uniform("uniform_color", color);
-            iva.render();
-        }
-#endif // ENABLE_LEGACY_OPENGL_REMOVAL
-
-#if ENABLE_LEGACY_OPENGL_REMOVAL
-#if ENABLE_GL_SHADERS_ATTRIBUTES
-    render_paint_contour(matrix);
-#else
-    render_paint_contour();
-#endif // ENABLE_GL_SHADERS_ATTRIBUTES
-#else
-    if (m_paint_contour.has_VBO()) {
-        ScopeGuard guard_gouraud([shader]() { shader->start_using(); });
-        shader->stop_using();
-
-        auto *contour_shader = wxGetApp().get_shader("mm_contour");
-        contour_shader->start_using();
-        contour_shader->set_uniform("offset", OpenGLManager::get_gl_info().is_mesa() ? 0.0005 : 0.00001);
-        m_paint_contour.render();
-        contour_shader->stop_using();
-    }
-#endif // ENABLE_LEGACY_OPENGL_REMOVAL
-
-#ifdef PRUSASLICER_TRIANGLE_SELECTOR_DEBUG
-    if (imgui)
-        render_debug(imgui);
-    else
-        assert(false); // If you want debug output, pass ptr to ImGuiWrapper.
-#endif // PRUSASLICER_TRIANGLE_SELECTOR_DEBUG
-}
-
-void TriangleSelectorGUI::update_render_data()
-{
-    int              enf_cnt = 0;
-    int              blc_cnt = 0;
-    std::vector<int> seed_fill_cnt(m_iva_seed_fills.size(), 0);
-
-#if ENABLE_LEGACY_OPENGL_REMOVAL
-    for (auto* iva : { &m_iva_enforcers, &m_iva_blockers }) {
-        iva->reset();
-    }
-
-    for (auto& iva : m_iva_seed_fills) {
-        iva.reset();
-    }
-
-    GLModel::Geometry iva_enforcers_data;
-    iva_enforcers_data.format = { GLModel::Geometry::EPrimitiveType::Triangles, GLModel::Geometry::EVertexLayout::P3N3 };
-    GLModel::Geometry iva_blockers_data;
-    iva_blockers_data.format = { GLModel::Geometry::EPrimitiveType::Triangles, GLModel::Geometry::EVertexLayout::P3N3 };
-    std::array<GLModel::Geometry, 3> iva_seed_fills_data;
-    for (auto& data : iva_seed_fills_data)
-        data.format = { GLModel::Geometry::EPrimitiveType::Triangles, GLModel::Geometry::EVertexLayout::P3N3 };
-#else
-    for (auto *iva : {&m_iva_enforcers, &m_iva_blockers})
-        iva->release_geometry();
-
-    for (auto &iva : m_iva_seed_fills)
-        iva.release_geometry();
-#endif // ENABLE_LEGACY_OPENGL_REMOVAL
-
-    // small value used to offset triangles along their normal to avoid z-fighting
-    static const float offset = 0.001f;
-
-    for (const Triangle &tr : m_triangles) {
-        if (!tr.valid() || tr.is_split() || (tr.get_state() == EnforcerBlockerType::NONE && !tr.is_selected_by_seed_fill()))
-            continue;
-
-        int tr_state = int(tr.get_state());
-#if ENABLE_LEGACY_OPENGL_REMOVAL
-        GLModel::Geometry &iva = tr.is_selected_by_seed_fill()                   ? iva_seed_fills_data[tr_state] :
-                                 tr.get_state() == EnforcerBlockerType::ENFORCER ? iva_enforcers_data :
-                                                                                   iva_blockers_data;
-#else
-        GLIndexedVertexArray &iva = tr.is_selected_by_seed_fill()                   ? m_iva_seed_fills[tr_state] :
-                                    tr.get_state() == EnforcerBlockerType::ENFORCER ? m_iva_enforcers :
-                                                                                      m_iva_blockers;
-#endif // ENABLE_LEGACY_OPENGL_REMOVAL
-        int                  &cnt = tr.is_selected_by_seed_fill()                   ? seed_fill_cnt[tr_state] :
-                                    tr.get_state() == EnforcerBlockerType::ENFORCER ? enf_cnt :
-                                                                                      blc_cnt;
-        const Vec3f          &v0  = m_vertices[tr.verts_idxs[0]].v;
-        const Vec3f          &v1  = m_vertices[tr.verts_idxs[1]].v;
-        const Vec3f          &v2  = m_vertices[tr.verts_idxs[2]].v;
-        //FIXME the normal may likely be pulled from m_triangle_selectors, but it may not be worth the effort
-        // or the current implementation may be more cache friendly.
-        const Vec3f           n   = (v1 - v0).cross(v2 - v1).normalized();
-        // small value used to offset triangles along their normal to avoid z-fighting
-        const Vec3f    offset_n   = offset * n;
-#if ENABLE_LEGACY_OPENGL_REMOVAL
-        iva.add_vertex(v0 + offset_n, n);
-        iva.add_vertex(v1 + offset_n, n);
-        iva.add_vertex(v2 + offset_n, n);
-        iva.add_triangle((unsigned int)cnt, (unsigned int)cnt + 1, (unsigned int)cnt + 2);
-#else
-        iva.push_geometry(v0 + offset_n, n);
-        iva.push_geometry(v1 + offset_n, n);
-        iva.push_geometry(v2 + offset_n, n);
-        iva.push_triangle(cnt, cnt + 1, cnt + 2);
-#endif // ENABLE_LEGACY_OPENGL_REMOVAL
-        cnt += 3;
-    }
-
-#if ENABLE_LEGACY_OPENGL_REMOVAL
-    if (!iva_enforcers_data.is_empty())
-        m_iva_enforcers.init_from(std::move(iva_enforcers_data));
-    if (!iva_blockers_data.is_empty())
-        m_iva_blockers.init_from(std::move(iva_blockers_data));
-    for (size_t i = 0; i < m_iva_seed_fills.size(); ++i) {
-        if (!iva_seed_fills_data[i].is_empty())
-            m_iva_seed_fills[i].init_from(std::move(iva_seed_fills_data[i]));
-    }
-
-    update_paint_contour();
-#else
-    for (auto *iva : {&m_iva_enforcers, &m_iva_blockers})
-        iva->finalize_geometry(true);
-
-    for (auto &iva : m_iva_seed_fills)
-        iva.finalize_geometry(true);
-
-    m_paint_contour.release_geometry();
-    std::vector<Vec2i> contour_edges = this->get_seed_fill_contour();
-    m_paint_contour.contour_vertices.reserve(contour_edges.size() * 6);
-    for (const Vec2i &edge : contour_edges) {
-        m_paint_contour.contour_vertices.emplace_back(m_vertices[edge(0)].v.x());
-        m_paint_contour.contour_vertices.emplace_back(m_vertices[edge(0)].v.y());
-        m_paint_contour.contour_vertices.emplace_back(m_vertices[edge(0)].v.z());
-
-        m_paint_contour.contour_vertices.emplace_back(m_vertices[edge(1)].v.x());
-        m_paint_contour.contour_vertices.emplace_back(m_vertices[edge(1)].v.y());
-        m_paint_contour.contour_vertices.emplace_back(m_vertices[edge(1)].v.z());
-    }
-
-    m_paint_contour.contour_indices.assign(m_paint_contour.contour_vertices.size() / 3, 0);
-    std::iota(m_paint_contour.contour_indices.begin(), m_paint_contour.contour_indices.end(), 0);
-    m_paint_contour.contour_indices_size = m_paint_contour.contour_indices.size();
-
-    m_paint_contour.finalize_geometry();
-#endif // ENABLE_LEGACY_OPENGL_REMOVAL
-}
-
-#if !ENABLE_LEGACY_OPENGL_REMOVAL
-void GLPaintContour::render() const
-{
-    assert(this->m_contour_VBO_id != 0);
-    assert(this->m_contour_EBO_id != 0);
-
-    glsafe(::glLineWidth(4.0f));
-
-    glsafe(::glBindBuffer(GL_ARRAY_BUFFER, this->m_contour_VBO_id));
-    glsafe(::glVertexPointer(3, GL_FLOAT, 3 * sizeof(float), nullptr));
-
-    glsafe(::glEnableClientState(GL_VERTEX_ARRAY));
-
-    if (this->contour_indices_size > 0) {
-        glsafe(::glBindBuffer(GL_ELEMENT_ARRAY_BUFFER, this->m_contour_EBO_id));
-        glsafe(::glDrawElements(GL_LINES, GLsizei(this->contour_indices_size), GL_UNSIGNED_INT, nullptr));
-        glsafe(::glBindBuffer(GL_ELEMENT_ARRAY_BUFFER, 0));
-    }
-
-    glsafe(::glDisableClientState(GL_VERTEX_ARRAY));
-
-    glsafe(::glBindBuffer(GL_ARRAY_BUFFER, 0));
-}
-
-void GLPaintContour::finalize_geometry()
-{
-    assert(this->m_contour_VBO_id == 0);
-    assert(this->m_contour_EBO_id == 0);
-
-    if (!this->contour_vertices.empty()) {
-        glsafe(::glGenBuffers(1, &this->m_contour_VBO_id));
-        glsafe(::glBindBuffer(GL_ARRAY_BUFFER, this->m_contour_VBO_id));
-        glsafe(::glBufferData(GL_ARRAY_BUFFER, this->contour_vertices.size() * sizeof(float), this->contour_vertices.data(), GL_STATIC_DRAW));
-        glsafe(::glBindBuffer(GL_ARRAY_BUFFER, 0));
-        this->contour_vertices.clear();
-    }
-
-    if (!this->contour_indices.empty()) {
-        glsafe(::glGenBuffers(1, &this->m_contour_EBO_id));
-        glsafe(::glBindBuffer(GL_ELEMENT_ARRAY_BUFFER, this->m_contour_EBO_id));
-        glsafe(::glBufferData(GL_ELEMENT_ARRAY_BUFFER, this->contour_indices.size() * sizeof(unsigned int), this->contour_indices.data(), GL_STATIC_DRAW));
-        glsafe(::glBindBuffer(GL_ELEMENT_ARRAY_BUFFER, 0));
-        this->contour_indices.clear();
-    }
-}
-
-void GLPaintContour::release_geometry()
-{
-    if (this->m_contour_VBO_id) {
-        glsafe(::glDeleteBuffers(1, &this->m_contour_VBO_id));
-        this->m_contour_VBO_id = 0;
-    }
-    if (this->m_contour_EBO_id) {
-        glsafe(::glDeleteBuffers(1, &this->m_contour_EBO_id));
-        this->m_contour_EBO_id = 0;
-    }
-    this->clear();
-}
-#endif // !ENABLE_LEGACY_OPENGL_REMOVAL
-
-#ifdef PRUSASLICER_TRIANGLE_SELECTOR_DEBUG
-void TriangleSelectorGUI::render_debug(ImGuiWrapper* imgui)
-{
-    imgui->begin(std::string("TriangleSelector dialog (DEV ONLY)"),
-                 ImGuiWindowFlags_AlwaysAutoResize | ImGuiWindowFlags_NoCollapse);
-    static float edge_limit = 1.f;
-    imgui->text("Edge limit (mm): ");
-    imgui->slider_float("", &edge_limit, 0.1f, 8.f);
-    set_edge_limit(edge_limit);
-    imgui->checkbox("Show split triangles: ", m_show_triangles);
-    imgui->checkbox("Show invalid triangles: ", m_show_invalid);
-
-    int valid_triangles = m_triangles.size() - m_invalid_triangles;
-    imgui->text("Valid triangles: " + std::to_string(valid_triangles) +
-                  "/" + std::to_string(m_triangles.size()));
-    imgui->text("Vertices: " + std::to_string(m_vertices.size()));
-    if (imgui->button("Force garbage collection"))
-        garbage_collect();
-
-    if (imgui->button("Serialize - deserialize")) {
-        auto map = serialize();
-        deserialize(map);
-    }
-
-    imgui->end();
-
-    if (! m_show_triangles)
-        return;
-
-    enum vtype {
-        ORIGINAL = 0,
-        SPLIT,
-        INVALID
-    };
-
-#if ENABLE_LEGACY_OPENGL_REMOVAL
-    for (auto& va : m_varrays)
-        va.reset();
-#else
-    for (auto& va : m_varrays)
-        va.release_geometry();
-#endif // ENABLE_LEGACY_OPENGL_REMOVAL
-
-    std::array<int, 3> cnts;
-
-    ::glScalef(1.01f, 1.01f, 1.01f);
-
-#if ENABLE_LEGACY_OPENGL_REMOVAL
-    std::array<GLModel::Geometry, 3> varrays_data;
-    for (auto& data : varrays_data)
-        data.format = { GLModel::Geometry::EPrimitiveType::Triangles, GLModel::Geometry::EVertexLayout::P3N3, GLModel::Geometry::EIndexType::UINT };
-#endif // ENABLE_LEGACY_OPENGL_REMOVAL
-
-    for (int tr_id=0; tr_id<int(m_triangles.size()); ++tr_id) {
-        const Triangle& tr = m_triangles[tr_id];
-#if ENABLE_LEGACY_OPENGL_REMOVAL
-        GLModel::Geometry* va = nullptr;
-#else
-        GLIndexedVertexArray* va = nullptr;
-#endif // ENABLE_LEGACY_OPENGL_REMOVAL
-        int* cnt = nullptr;
-        if (tr_id < m_orig_size_indices) {
-#if ENABLE_LEGACY_OPENGL_REMOVAL
-            va = &varrays_data[ORIGINAL];
-#else
-            va = &m_varrays[ORIGINAL];
-#endif // ENABLE_LEGACY_OPENGL_REMOVAL
-            cnt = &cnts[ORIGINAL];
-        }
-        else if (tr.valid()) {
-#if ENABLE_LEGACY_OPENGL_REMOVAL
-            va = &varrays_data[SPLIT];
-#else
-            va = &m_varrays[SPLIT];
-#endif // ENABLE_LEGACY_OPENGL_REMOVAL
-            cnt = &cnts[SPLIT];
-        }
-        else {
-            if (! m_show_invalid)
-                continue;
-#if ENABLE_LEGACY_OPENGL_REMOVAL
-            va = &varrays_data[INVALID];
-#else
-            va = &m_varrays[INVALID];
-#endif // ENABLE_LEGACY_OPENGL_REMOVAL
-            cnt = &cnts[INVALID];
-        }
-
-#if ENABLE_LEGACY_OPENGL_REMOVAL
-        for (int i = 0; i < 3; ++i) {
-            va->add_vertex(m_vertices[tr.verts_idxs[i]].v, Vec3f(0.0f, 0.0f, 1.0f));
-        }
-        va->add_uint_triangle((unsigned int)*cnt, (unsigned int)*cnt + 1, (unsigned int)*cnt + 2);
-#else
-        for (int i = 0; i < 3; ++i)
-            va->push_geometry(double(m_vertices[tr.verts_idxs[i]].v[0]),
-                              double(m_vertices[tr.verts_idxs[i]].v[1]),
-                              double(m_vertices[tr.verts_idxs[i]].v[2]),
-                              0., 0., 1.);
-        va->push_triangle(*cnt,
-            *cnt + 1,
-            *cnt + 2);
-#endif // ENABLE_LEGACY_OPENGL_REMOVAL
-        *cnt += 3;
-    }
-
-#if ENABLE_LEGACY_OPENGL_REMOVAL
-    for (int i = 0; i < 3; ++i) {
-        if (!varrays_data[i].is_empty())
-            m_varrays[i].init_from(std::move(varrays_data[i]));
-    }
-#else
-//    for (auto* iva : { &m_iva_enforcers, &m_iva_blockers })
-//        iva->finalize_geometry(true);
-//
-//    for (auto& iva : m_iva_seed_fills)
-//        iva.finalize_geometry(true);
-#endif // ENABLE_LEGACY_OPENGL_REMOVAL
-
-#if ENABLE_LEGACY_OPENGL_REMOVAL
-    GLShaderProgram* curr_shader = wxGetApp().get_current_shader();
-    if (curr_shader != nullptr)
-        curr_shader->stop_using();
-
-    GLShaderProgram* shader = wxGetApp().get_shader("flat");
-    if (shader != nullptr) {
-        shader->start_using();
-
-#if ENABLE_GL_SHADERS_ATTRIBUTES
-        const Camera& camera = wxGetApp().plater()->get_camera();
-        shader->set_uniform("view_model_matrix", camera.get_view_matrix());
-        shader->set_uniform("projection_matrix", camera.get_projection_matrix());
-#endif // ENABLE_GL_SHADERS_ATTRIBUTES
-#endif // ENABLE_LEGACY_OPENGL_REMOVAL
-
-    ::glPolygonMode( GL_FRONT_AND_BACK, GL_LINE );
-    for (vtype i : {ORIGINAL, SPLIT, INVALID}) {
-#if ENABLE_LEGACY_OPENGL_REMOVAL
-        GLModel& va = m_varrays[i];
-        switch (i) {
-        case ORIGINAL: va.set_color({ 0.0f, 0.0f, 1.0f, 1.0f }); break;
-        case SPLIT:    va.set_color({ 1.0f, 0.0f, 0.0f, 1.0f }); break;
-        case INVALID:  va.set_color({ 1.0f, 1.0f, 0.0f, 1.0f }); break;
-        }
-        va.render();
-#else
-        GLIndexedVertexArray& va = m_varrays[i];
-        va.finalize_geometry(true);
-        if (va.has_VBOs()) {
-            switch (i) {
-            case ORIGINAL : ::glColor3f(0.f, 0.f, 1.f); break;
-            case SPLIT    : ::glColor3f(1.f, 0.f, 0.f); break;
-            case INVALID  : ::glColor3f(1.f, 1.f, 0.f); break;
-            }
-            va.render();
-        }
-#endif // ENABLE_LEGACY_OPENGL_REMOVAL
-    }
-    ::glPolygonMode( GL_FRONT_AND_BACK, GL_FILL );
-
-#if ENABLE_LEGACY_OPENGL_REMOVAL
-        shader->stop_using();
-    }
-
-    if (curr_shader != nullptr)
-        curr_shader->start_using();
-#endif // ENABLE_LEGACY_OPENGL_REMOVAL
-}
-#endif // PRUSASLICER_TRIANGLE_SELECTOR_DEBUG
-
-#if ENABLE_LEGACY_OPENGL_REMOVAL
-void TriangleSelectorGUI::update_paint_contour()
-{
-    m_paint_contour.reset();
-
-    GLModel::Geometry init_data;
-    const std::vector<Vec2i> contour_edges = this->get_seed_fill_contour();
-    init_data.format = { GLModel::Geometry::EPrimitiveType::Lines, GLModel::Geometry::EVertexLayout::P3 };
-    init_data.reserve_vertices(2 * contour_edges.size());
-    init_data.reserve_indices(2 * contour_edges.size());
-#if ENABLE_GL_SHADERS_ATTRIBUTES
-    init_data.color = ColorRGBA::WHITE();
-#endif // ENABLE_GL_SHADERS_ATTRIBUTES
-// 
-    // vertices + indices
-    unsigned int vertices_count = 0;
-    for (const Vec2i& edge : contour_edges) {
-        init_data.add_vertex(m_vertices[edge(0)].v);
-        init_data.add_vertex(m_vertices[edge(1)].v);
-        vertices_count += 2;
-        init_data.add_line(vertices_count - 2, vertices_count - 1);
-    }
-
-    if (!init_data.is_empty())
-        m_paint_contour.init_from(std::move(init_data));
-}
-
-#if ENABLE_GL_SHADERS_ATTRIBUTES
-void TriangleSelectorGUI::render_paint_contour(const Transform3d& matrix)
-#else
-void TriangleSelectorGUI::render_paint_contour()
-#endif // ENABLE_GL_SHADERS_ATTRIBUTES
-{
-    auto* curr_shader = wxGetApp().get_current_shader();
-    if (curr_shader != nullptr)
-        curr_shader->stop_using();
-
-    auto* contour_shader = wxGetApp().get_shader("mm_contour");
-    if (contour_shader != nullptr) {
-        contour_shader->start_using();
-
-        contour_shader->set_uniform("offset", OpenGLManager::get_gl_info().is_mesa() ? 0.0005 : 0.00001);
-#if ENABLE_GL_SHADERS_ATTRIBUTES
-        const Camera& camera = wxGetApp().plater()->get_camera();
-        contour_shader->set_uniform("view_model_matrix", camera.get_view_matrix() * matrix);
-        contour_shader->set_uniform("projection_matrix", camera.get_projection_matrix());
-#endif // ENABLE_GL_SHADERS_ATTRIBUTES
-
-        m_paint_contour.render();
-        contour_shader->stop_using();
-    }
-
-    if (curr_shader != nullptr)
-        curr_shader->start_using();
-}
-#endif // ENABLE_LEGACY_OPENGL_REMOVAL
-
-} // namespace Slic3r::GUI
->>>>>>> db8a1209
+} // namespace Slic3r::GUI