<<<<<<< HEAD
// Include GLGizmoBase.hpp before I18N.hpp as it includes some libigl code, which overrides our localization "L" macro.
#include "GLGizmoMove.hpp"
#include "slic3r/GUI/GLCanvas3D.hpp"
#include "slic3r/GUI/GUI_App.hpp"
#if ENABLE_WORLD_COORDINATE
#include "slic3r/GUI/GUI_ObjectManipulation.hpp"
#endif // ENABLE_WORLD_COORDINATE
#if ENABLE_GL_SHADERS_ATTRIBUTES
#include "slic3r/GUI/Plater.hpp"
#endif // ENABLE_GL_SHADERS_ATTRIBUTES

#include <GL/glew.h>

#include <wx/utils.h> 

namespace Slic3r {
namespace GUI {

const double GLGizmoMove3D::Offset = 10.0;

GLGizmoMove3D::GLGizmoMove3D(GLCanvas3D& parent, const std::string& icon_filename, unsigned int sprite_id)
    : GLGizmoBase(parent, icon_filename, sprite_id)
{}

std::string GLGizmoMove3D::get_tooltip() const
{
#if ENABLE_WORLD_COORDINATE
    if (m_hover_id == 0)
        return "X: " + format(m_displacement.x(), 2);
    else if (m_hover_id == 1)
        return "Y: " + format(m_displacement.y(), 2);
    else if (m_hover_id == 2)
        return "Z: " + format(m_displacement.z(), 2);
    else
        return "";
#else
    const Selection& selection = m_parent.get_selection();
    const bool show_position = selection.is_single_full_instance();
    const Vec3d& position = selection.get_bounding_box().center();

    if (m_hover_id == 0 || m_grabbers[0].dragging)
        return "X: " + format(show_position ? position.x() : m_displacement.x(), 2);
    else if (m_hover_id == 1 || m_grabbers[1].dragging)
        return "Y: " + format(show_position ? position.y() : m_displacement.y(), 2);
    else if (m_hover_id == 2 || m_grabbers[2].dragging)
        return "Z: " + format(show_position ? position.z() : m_displacement.z(), 2);
    else
        return "";
#endif // ENABLE_WORLD_COORDINATE
}

bool GLGizmoMove3D::on_mouse(const wxMouseEvent &mouse_event) {
    return use_grabbers(mouse_event);
}

void GLGizmoMove3D::data_changed() {
    m_grabbers[2].enabled = !m_parent.get_selection().is_wipe_tower();
}

bool GLGizmoMove3D::on_init()
{
    for (int i = 0; i < 3; ++i) {
        m_grabbers.push_back(Grabber());
#if ENABLE_GIZMO_GRABBER_REFACTOR
        m_grabbers.back().extensions = GLGizmoBase::EGrabberExtension::PosZ;
#endif // ENABLE_GIZMO_GRABBER_REFACTOR
    }

#if ENABLE_GIZMO_GRABBER_REFACTOR
    m_grabbers[0].angles = { 0.0, 0.5 * double(PI), 0.0 };
    m_grabbers[1].angles = { -0.5 * double(PI), 0.0, 0.0 };
#endif // ENABLE_GIZMO_GRABBER_REFACTOR

    m_shortcut_key = WXK_CONTROL_M;

    return true;
}

std::string GLGizmoMove3D::on_get_name() const
{
    return _u8L("Move");
}

bool GLGizmoMove3D::on_is_activable() const
{
    return !m_parent.get_selection().is_empty();
}

void GLGizmoMove3D::on_start_dragging()
{
    assert(m_hover_id != -1);

    m_displacement = Vec3d::Zero();
#if ENABLE_WORLD_COORDINATE
    const Selection& selection = m_parent.get_selection();
    const ECoordinatesType coordinates_type = wxGetApp().obj_manipul()->get_coordinates_type();
    if (coordinates_type == ECoordinatesType::World)
        m_starting_drag_position = m_center + m_grabbers[m_hover_id].center;
    else if (coordinates_type == ECoordinatesType::Local && selection.is_single_volume_or_modifier()) {
        const GLVolume& v = *selection.get_first_volume();
        m_starting_drag_position = m_center + v.get_instance_transformation().get_rotation_matrix() * v.get_volume_transformation().get_rotation_matrix() * m_grabbers[m_hover_id].center;
    }
    else {
        const GLVolume& v = *selection.get_first_volume();
        m_starting_drag_position = m_center + v.get_instance_transformation().get_rotation_matrix() * m_grabbers[m_hover_id].center;
    }
    m_starting_box_center = m_center;
    m_starting_box_bottom_center = m_center;
    m_starting_box_bottom_center.z() = m_bounding_box.min.z();
#else
    const BoundingBoxf3& box = m_parent.get_selection().get_bounding_box();
    m_starting_drag_position = m_grabbers[m_hover_id].center;
    m_starting_box_center = box.center();
    m_starting_box_bottom_center = box.center();
    m_starting_box_bottom_center.z() = box.min.z();
#endif // ENABLE_WORLD_COORDINATE
}

void GLGizmoMove3D::on_stop_dragging()
{
    m_parent.do_move(L("Gizmo-Move"));
    m_displacement = Vec3d::Zero();
}

void GLGizmoMove3D::on_dragging(const UpdateData& data)
{
    if (m_hover_id == 0)
        m_displacement.x() = calc_projection(data);
    else if (m_hover_id == 1)
        m_displacement.y() = calc_projection(data);
    else if (m_hover_id == 2)
        m_displacement.z() = calc_projection(data);
        
    Selection &selection = m_parent.get_selection();
#if ENABLE_WORLD_COORDINATE
    TransformationType trafo_type;
    trafo_type.set_relative();
    switch (wxGetApp().obj_manipul()->get_coordinates_type())
    {
    case ECoordinatesType::Instance: { trafo_type.set_instance(); break; }
    case ECoordinatesType::Local: { trafo_type.set_local(); break; }
    default: { break; }
    }
    selection.translate(m_displacement, trafo_type);
#else
    selection.translate(m_displacement);
#endif // ENABLE_WORLD_COORDINATE
}

void GLGizmoMove3D::on_render()
{
#if !ENABLE_GIZMO_GRABBER_REFACTOR
    if (!m_cone.is_initialized())
        m_cone.init_from(its_make_cone(1.0, 1.0, double(PI) / 18.0));
#endif // !ENABLE_GIZMO_GRABBER_REFACTOR

    glsafe(::glClear(GL_DEPTH_BUFFER_BIT));
    glsafe(::glEnable(GL_DEPTH_TEST));

#if ENABLE_WORLD_COORDINATE
#if !ENABLE_GL_SHADERS_ATTRIBUTES
    glsafe(::glPushMatrix());
#endif // !ENABLE_GL_SHADERS_ATTRIBUTES
    calc_selection_box_and_center();
#if ENABLE_GL_SHADERS_ATTRIBUTES
    const Transform3d base_matrix = local_transform(m_parent.get_selection());
    for (int i = 0; i < 3; ++i) {
        m_grabbers[i].matrix = base_matrix;
    }
#else
    transform_to_local(m_parent.get_selection());
#endif // ENABLE_GL_SHADERS_ATTRIBUTES

    const Vec3d zero = Vec3d::Zero();
    const Vec3d half_box_size = 0.5 * m_bounding_box.size();

    // x axis
    m_grabbers[0].center = { half_box_size.x() + Offset, 0.0, 0.0 };
    m_grabbers[0].color = AXES_COLOR[0];

    // y axis
    m_grabbers[1].center = { 0.0, half_box_size.y() + Offset, 0.0 };
    m_grabbers[1].color = AXES_COLOR[1];

    // z axis
    m_grabbers[2].center = { 0.0, 0.0, half_box_size.z() + Offset };
    m_grabbers[2].color = AXES_COLOR[2];
#else
    const Selection& selection = m_parent.get_selection();
    const BoundingBoxf3& box = selection.get_bounding_box();
    const Vec3d& center = box.center();

    // x axis
    m_grabbers[0].center = { box.max.x() + Offset, center.y(), center.z() };
    m_grabbers[0].color = AXES_COLOR[0];

    // y axis
    m_grabbers[1].center = { center.x(), box.max.y() + Offset, center.z() };
    m_grabbers[1].color = AXES_COLOR[1];

    // z axis
    m_grabbers[2].center = { center.x(), center.y(), box.max.z() + Offset };
    m_grabbers[2].color = AXES_COLOR[2];
#endif // ENABLE_WORLD_COORDINATE

    glsafe(::glLineWidth((m_hover_id != -1) ? 2.0f : 1.5f));

#if ENABLE_LEGACY_OPENGL_REMOVAL
#if ENABLE_WORLD_COORDINATE
    auto render_grabber_connection = [this, &zero](unsigned int id) {
#else
    auto render_grabber_connection = [this, &center](unsigned int id) {
#endif // ENABLE_WORLD_COORDINATE
        if (m_grabbers[id].enabled) {
#if ENABLE_WORLD_COORDINATE
            if (!m_grabber_connections[id].model.is_initialized() || !m_grabber_connections[id].old_center.isApprox(m_grabbers[id].center)) {
                m_grabber_connections[id].old_center = m_grabbers[id].center;
#else
            if (!m_grabber_connections[id].model.is_initialized() || !m_grabber_connections[id].old_center.isApprox(center)) {
                m_grabber_connections[id].old_center = center;
#endif // ENABLE_WORLD_COORDINATE
                m_grabber_connections[id].model.reset();

                GLModel::Geometry init_data;
                init_data.format = { GLModel::Geometry::EPrimitiveType::Lines, GLModel::Geometry::EVertexLayout::P3 };
                init_data.color = AXES_COLOR[id];
                init_data.vertices.reserve(2);
                init_data.indices.reserve(2);

                // vertices
#if ENABLE_WORLD_COORDINATE
                init_data.add_vertex((Vec3f)zero.cast<float>());
#else
                init_data.add_vertex((Vec3f)center.cast<float>());
#endif // ENABLE_WORLD_COORDINATE
                init_data.add_vertex((Vec3f)m_grabbers[id].center.cast<float>());

                // indices
                init_data.add_line(0, 1);

                m_grabber_connections[id].model.init_from(std::move(init_data));
            }

            m_grabber_connections[id].model.render();
        }
    };
#endif // ENABLE_LEGACY_OPENGL_REMOVAL

    if (m_hover_id == -1) {
#if ENABLE_LEGACY_OPENGL_REMOVAL
        GLShaderProgram* shader = wxGetApp().get_shader("flat");
        if (shader != nullptr) {
            shader->start_using();
#endif // ENABLE_LEGACY_OPENGL_REMOVAL

#if ENABLE_GL_SHADERS_ATTRIBUTES
            const Camera& camera = wxGetApp().plater()->get_camera();
#if ENABLE_WORLD_COORDINATE
            shader->set_uniform("view_model_matrix", camera.get_view_matrix() * base_matrix);
#else
            shader->set_uniform("view_model_matrix", camera.get_view_matrix());
#endif // ENABLE_WORLD_COORDINATE
            shader->set_uniform("projection_matrix", camera.get_projection_matrix());
#endif // ENABLE_GL_SHADERS_ATTRIBUTES

            // draw axes
            for (unsigned int i = 0; i < 3; ++i) {
#if ENABLE_LEGACY_OPENGL_REMOVAL
                render_grabber_connection(i);
#else
                if (m_grabbers[i].enabled) {
                    glsafe(::glColor4fv(AXES_COLOR[i].data()));
                    ::glBegin(GL_LINES);
#if ENABLE_WORLD_COORDINATE
                    ::glVertex3dv(zero.data());
#else
                    ::glVertex3dv(center.data());
#endif // ENABLE_WORLD_COORDINATE
                    ::glVertex3dv(m_grabbers[i].center.data());
                    glsafe(::glEnd());
                }
#endif // ENABLE_LEGACY_OPENGL_REMOVAL
            }

#if ENABLE_LEGACY_OPENGL_REMOVAL
            shader->stop_using();
        }
#endif // ENABLE_LEGACY_OPENGL_REMOVAL

        // draw grabbers
#if ENABLE_WORLD_COORDINATE
        render_grabbers(m_bounding_box);
#if !ENABLE_GIZMO_GRABBER_REFACTOR
        for (unsigned int i = 0; i < 3; ++i) {
            if (m_grabbers[i].enabled)
#if ENABLE_GL_SHADERS_ATTRIBUTES
                render_grabber_extension((Axis)i, base_matrix, m_bounding_box, false);
#else
                render_grabber_extension((Axis)i, m_bounding_box, false);
#endif // ENABLE_GL_SHADERS_ATTRIBUTES
        }
#endif // !ENABLE_GIZMO_GRABBER_REFACTOR
#else
        render_grabbers(box);
#if !ENABLE_GIZMO_GRABBER_REFACTOR
        for (unsigned int i = 0; i < 3; ++i) {
            if (m_grabbers[i].enabled)
                render_grabber_extension((Axis)i, box, false);
        }
#endif // !ENABLE_GIZMO_GRABBER_REFACTOR
#endif // ENABLE_WORLD_COORDINATE
    }
    else {
        // draw axis
#if ENABLE_LEGACY_OPENGL_REMOVAL
        GLShaderProgram* shader = wxGetApp().get_shader("flat");
        if (shader != nullptr) {
            shader->start_using();

#if ENABLE_GL_SHADERS_ATTRIBUTES
            const Camera& camera = wxGetApp().plater()->get_camera();
#if ENABLE_WORLD_COORDINATE
            shader->set_uniform("view_model_matrix", camera.get_view_matrix()* base_matrix);
#else
            shader->set_uniform("view_model_matrix", camera.get_view_matrix());
#endif // ENABLE_WORLD_COORDINATE
            shader->set_uniform("projection_matrix", camera.get_projection_matrix());
#endif // ENABLE_GL_SHADERS_ATTRIBUTES

            render_grabber_connection(m_hover_id);
            shader->stop_using();
        }

        shader = wxGetApp().get_shader("gouraud_light");
#else
        glsafe(::glColor4fv(AXES_COLOR[m_hover_id].data()));
        ::glBegin(GL_LINES);
#if ENABLE_WORLD_COORDINATE
        ::glVertex3dv(zero.data());
#else
        ::glVertex3dv(center.data());
#endif // ENABLE_WORLD_COORDINATE
        ::glVertex3dv(m_grabbers[m_hover_id].center.data());
        glsafe(::glEnd());

        GLShaderProgram* shader = wxGetApp().get_shader("gouraud_light");
#endif // ENABLE_LEGACY_OPENGL_REMOVAL
        if (shader != nullptr) {
            shader->start_using();
            shader->set_uniform("emission_factor", 0.1f);
            // draw grabber
#if ENABLE_WORLD_COORDINATE
            const Vec3d box_size = m_bounding_box.size();
#else
            const Vec3d box_size = box.size();
#endif // ENABLE_WORLD_COORDINATE
            const float mean_size = (float)((box_size.x() + box_size.y() + box_size.z()) / 3.0);
            m_grabbers[m_hover_id].render(true, mean_size);
            shader->stop_using();
        }
#if !ENABLE_GIZMO_GRABBER_REFACTOR
#if ENABLE_WORLD_COORDINATE
#if ENABLE_GL_SHADERS_ATTRIBUTES
        render_grabber_extension((Axis)m_hover_id, base_matrix, m_bounding_box, false);
#else
        render_grabber_extension((Axis)m_hover_id, m_bounding_box, false);
#endif // ENABLE_GL_SHADERS_ATTRIBUTES
#else
        render_grabber_extension((Axis)m_hover_id, box, false);
#endif // ENABLE_WORLD_COORDINATE
#endif // !ENABLE_GIZMO_GRABBER_REFACTOR
    }

#if ENABLE_WORLD_COORDINATE
#if !ENABLE_GL_SHADERS_ATTRIBUTES
    glsafe(::glPopMatrix());
#endif // !ENABLE_GL_SHADERS_ATTRIBUTES
#endif // ENABLE_WORLD_COORDINATE
}

void GLGizmoMove3D::on_render_for_picking()
{
    glsafe(::glDisable(GL_DEPTH_TEST));

#if ENABLE_WORLD_COORDINATE
#if ENABLE_GL_SHADERS_ATTRIBUTES
    const Transform3d base_matrix = local_transform(m_parent.get_selection());
    for (int i = 0; i < 3; ++i) {
        m_grabbers[i].matrix = base_matrix;
    }
#else
    glsafe(::glPushMatrix());
    transform_to_local(m_parent.get_selection());
#endif // ENABLE_GL_SHADERS_ATTRIBUTES
    render_grabbers_for_picking(m_bounding_box);
#if ENABLE_GL_SHADERS_ATTRIBUTES
#if !ENABLE_GIZMO_GRABBER_REFACTOR
    render_grabber_extension(X, base_matrix, m_bounding_box, true);
    render_grabber_extension(Y, base_matrix, m_bounding_box, true);
    render_grabber_extension(Z, base_matrix, m_bounding_box, true);
#endif // !ENABLE_GIZMO_GRABBER_REFACTOR
#else
#if !ENABLE_GIZMO_GRABBER_REFACTOR
    render_grabber_extension(X, m_bounding_box, true);
    render_grabber_extension(Y, m_bounding_box, true);
    render_grabber_extension(Z, m_bounding_box, true);
#endif // !ENABLE_GIZMO_GRABBER_REFACTOR
    glsafe(::glPopMatrix());
#endif // ENABLE_GL_SHADERS_ATTRIBUTES
#else
    const BoundingBoxf3& box = m_parent.get_selection().get_bounding_box();
    render_grabbers_for_picking(box);
#if !ENABLE_GIZMO_GRABBER_REFACTOR
    render_grabber_extension(X, box, true);
    render_grabber_extension(Y, box, true);
    render_grabber_extension(Z, box, true);
#endif // !ENABLE_GIZMO_GRABBER_REFACTOR
#endif // ENABLE_WORLD_COORDINATE
}

double GLGizmoMove3D::calc_projection(const UpdateData& data) const
{
    double projection = 0.0;

    const Vec3d starting_vec = m_starting_drag_position - m_starting_box_center;
    const double len_starting_vec = starting_vec.norm();
    if (len_starting_vec != 0.0) {
        const Vec3d mouse_dir = data.mouse_ray.unit_vector();
        // finds the intersection of the mouse ray with the plane parallel to the camera viewport and passing throught the starting position
        // use ray-plane intersection see i.e. https://en.wikipedia.org/wiki/Line%E2%80%93plane_intersection algebric form
        // in our case plane normal and ray direction are the same (orthogonal view)
        // when moving to perspective camera the negative z unit axis of the camera needs to be transformed in world space and used as plane normal
        const Vec3d inters = data.mouse_ray.a + (m_starting_drag_position - data.mouse_ray.a).dot(mouse_dir) / mouse_dir.squaredNorm() * mouse_dir;
        // vector from the starting position to the found intersection
        const Vec3d inters_vec = inters - m_starting_drag_position;

        // finds projection of the vector along the staring direction
        projection = inters_vec.dot(starting_vec.normalized());
    }

    if (wxGetKeyState(WXK_SHIFT))
        projection = m_snap_step * (double)std::round(projection / m_snap_step);

    return projection;
}

#if !ENABLE_GIZMO_GRABBER_REFACTOR
#if ENABLE_WORLD_COORDINATE && ENABLE_GL_SHADERS_ATTRIBUTES
void GLGizmoMove3D::render_grabber_extension(Axis axis, const Transform3d& base_matrix, const BoundingBoxf3& box, bool picking)
#else
void GLGizmoMove3D::render_grabber_extension(Axis axis, const BoundingBoxf3& box, bool picking)
#endif // ENABLE_WORLD_COORDINATE && ENABLE_GL_SHADERS_ATTRIBUTES
{
    const Vec3d box_size = box.size();
    const float mean_size = float((box_size.x() + box_size.y() + box_size.z()) / 3.0);
    const double size = m_dragging ? double(m_grabbers[axis].get_dragging_half_size(mean_size)) : double(m_grabbers[axis].get_half_size(mean_size));

#if ENABLE_LEGACY_OPENGL_REMOVAL
    GLShaderProgram* shader = wxGetApp().get_shader(picking ? "flat" : "gouraud_light");
#else
    GLShaderProgram* shader = wxGetApp().get_shader("gouraud_light");
#endif // ENABLE_LEGACY_OPENGL_REMOVAL
    if (shader == nullptr)
        return;

#if ENABLE_LEGACY_OPENGL_REMOVAL
    m_cone.set_color((!picking && m_hover_id != -1) ? complementary(m_grabbers[axis].color) : m_grabbers[axis].color);
    shader->start_using();
    shader->set_uniform("emission_factor", 0.1f);
#else
    m_cone.set_color(-1, (!picking && m_hover_id != -1) ? complementary(m_grabbers[axis].color) : m_grabbers[axis].color);
    if (!picking) {
        shader->start_using();
        shader->set_uniform("emission_factor", 0.1f);
    }
#endif // ENABLE_LEGACY_OPENGL_REMOVAL

#if ENABLE_GL_SHADERS_ATTRIBUTES
    const Camera& camera = wxGetApp().plater()->get_camera();
    Transform3d view_model_matrix = camera.get_view_matrix() * base_matrix * Geometry::assemble_transform(m_grabbers[axis].center);
    if (axis == X)
        view_model_matrix = view_model_matrix * Geometry::assemble_transform(Vec3d::Zero(), 0.5 * PI * Vec3d::UnitY());
    else if (axis == Y)
        view_model_matrix = view_model_matrix * Geometry::assemble_transform(Vec3d::Zero(), -0.5 * PI * Vec3d::UnitX());
    view_model_matrix = view_model_matrix * Geometry::assemble_transform(2.0 * size * Vec3d::UnitZ(), Vec3d::Zero(), Vec3d(0.75 * size, 0.75 * size, 3.0 * size));

    shader->set_uniform("view_model_matrix", view_model_matrix);
    shader->set_uniform("projection_matrix", camera.get_projection_matrix());
    shader->set_uniform("normal_matrix", (Matrix3d)view_model_matrix.matrix().block(0, 0, 3, 3).inverse().transpose());
#else
    glsafe(::glPushMatrix());
    glsafe(::glTranslated(m_grabbers[axis].center.x(), m_grabbers[axis].center.y(), m_grabbers[axis].center.z()));
    if (axis == X)
        glsafe(::glRotated(90.0, 0.0, 1.0, 0.0));
    else if (axis == Y)
        glsafe(::glRotated(-90.0, 1.0, 0.0, 0.0));

    glsafe(::glTranslated(0.0, 0.0, 2.0 * size));
    glsafe(::glScaled(0.75 * size, 0.75 * size, 3.0 * size));
#endif // ENABLE_GL_SHADERS_ATTRIBUTES
    m_cone.render();
#if !ENABLE_GL_SHADERS_ATTRIBUTES
    glsafe(::glPopMatrix());
#endif // !ENABLE_GL_SHADERS_ATTRIBUTES

#if !ENABLE_LEGACY_OPENGL_REMOVAL
    if (! picking)
#endif // !ENABLE_LEGACY_OPENGL_REMOVAL
        shader->stop_using();
}
#endif // !ENABLE_GIZMO_GRABBER_REFACTOR

#if ENABLE_WORLD_COORDINATE
#if ENABLE_GL_SHADERS_ATTRIBUTES
Transform3d GLGizmoMove3D::local_transform(const Selection& selection) const
{
    Transform3d ret = Geometry::assemble_transform(m_center);
    if (!wxGetApp().obj_manipul()->is_world_coordinates()) {
        const GLVolume& v = *selection.get_first_volume();
        Transform3d orient_matrix = v.get_instance_transformation().get_rotation_matrix();
        if (selection.is_single_volume_or_modifier() && wxGetApp().obj_manipul()->is_local_coordinates())
            orient_matrix = orient_matrix * v.get_volume_transformation().get_rotation_matrix();
        ret = ret * orient_matrix;
    }
    return ret;
}
#else
void GLGizmoMove3D::transform_to_local(const Selection& selection) const
{
    glsafe(::glTranslated(m_center.x(), m_center.y(), m_center.z()));

    if (!wxGetApp().obj_manipul()->is_world_coordinates()) {
        const GLVolume& v = *selection.get_first_volume();
        Transform3d orient_matrix = v.get_instance_transformation().get_matrix(true, false, true, true);
        if (selection.is_single_volume_or_modifier() && wxGetApp().obj_manipul()->is_local_coordinates())
            orient_matrix = orient_matrix * v.get_volume_transformation().get_matrix(true, false, true, true);
        glsafe(::glMultMatrixd(orient_matrix.data()));
    }
}
#endif // ENABLE_GL_SHADERS_ATTRIBUTES

void GLGizmoMove3D::calc_selection_box_and_center()
{
    const Selection& selection = m_parent.get_selection();
    const ECoordinatesType coordinates_type = wxGetApp().obj_manipul()->get_coordinates_type();
    if (coordinates_type == ECoordinatesType::World) {
        m_bounding_box = selection.get_bounding_box();
        m_center = m_bounding_box.center();
    }
    else if (coordinates_type == ECoordinatesType::Local && selection.is_single_volume_or_modifier()) {
        const GLVolume& v = *selection.get_first_volume();
        m_bounding_box = v.transformed_convex_hull_bounding_box(
            v.get_instance_transformation().get_scaling_factor_matrix() * v.get_volume_transformation().get_scaling_factor_matrix());
        m_center = v.world_matrix() * m_bounding_box.center();
    }
    else {
        m_bounding_box.reset();
        const Selection::IndicesList& ids = selection.get_volume_idxs();
        for (unsigned int id : ids) {
            const GLVolume& v = *selection.get_volume(id);
            m_bounding_box.merge(v.transformed_convex_hull_bounding_box(v.get_volume_transformation().get_matrix()));
        }
        const Geometry::Transformation inst_trafo = selection.get_first_volume()->get_instance_transformation();
        m_bounding_box = m_bounding_box.transformed(inst_trafo.get_scaling_factor_matrix());
        m_center = inst_trafo.get_matrix_no_scaling_factor() * m_bounding_box.center();
    }
}
#endif // ENABLE_WORLD_COORDINATE

} // namespace GUI
} // namespace Slic3r
=======
// Include GLGizmoBase.hpp before I18N.hpp as it includes some libigl code, which overrides our localization "L" macro.
#include "GLGizmoMove.hpp"
#include "slic3r/GUI/GLCanvas3D.hpp"
#include "slic3r/GUI/GUI_App.hpp"
#if ENABLE_WORLD_COORDINATE
#include "slic3r/GUI/GUI_ObjectManipulation.hpp"
#endif // ENABLE_WORLD_COORDINATE
#if ENABLE_LEGACY_OPENGL_REMOVAL
#include "slic3r/GUI/Plater.hpp"
#endif // ENABLE_LEGACY_OPENGL_REMOVAL

#include <GL/glew.h>

#include <wx/utils.h> 

namespace Slic3r {
namespace GUI {

const double GLGizmoMove3D::Offset = 10.0;

GLGizmoMove3D::GLGizmoMove3D(GLCanvas3D& parent, const std::string& icon_filename, unsigned int sprite_id)
    : GLGizmoBase(parent, icon_filename, sprite_id)
{}

std::string GLGizmoMove3D::get_tooltip() const
{
#if ENABLE_WORLD_COORDINATE
    if (m_hover_id == 0)
        return "X: " + format(m_displacement.x(), 2);
    else if (m_hover_id == 1)
        return "Y: " + format(m_displacement.y(), 2);
    else if (m_hover_id == 2)
        return "Z: " + format(m_displacement.z(), 2);
    else
        return "";
#else
    const Selection& selection = m_parent.get_selection();
    const bool show_position = selection.is_single_full_instance();
    const Vec3d& position = selection.get_bounding_box().center();

    if (m_hover_id == 0 || m_grabbers[0].dragging)
        return "X: " + format(show_position ? position.x() : m_displacement.x(), 2);
    else if (m_hover_id == 1 || m_grabbers[1].dragging)
        return "Y: " + format(show_position ? position.y() : m_displacement.y(), 2);
    else if (m_hover_id == 2 || m_grabbers[2].dragging)
        return "Z: " + format(show_position ? position.z() : m_displacement.z(), 2);
    else
        return "";
#endif // ENABLE_WORLD_COORDINATE
}

bool GLGizmoMove3D::on_mouse(const wxMouseEvent &mouse_event) {
    return use_grabbers(mouse_event);
}

void GLGizmoMove3D::data_changed() {
    m_grabbers[2].enabled = !m_parent.get_selection().is_wipe_tower();
}

bool GLGizmoMove3D::on_init()
{
    for (int i = 0; i < 3; ++i) {
        m_grabbers.push_back(Grabber());
        m_grabbers.back().extensions = GLGizmoBase::EGrabberExtension::PosZ;
    }

    m_grabbers[0].angles = { 0.0, 0.5 * double(PI), 0.0 };
    m_grabbers[1].angles = { -0.5 * double(PI), 0.0, 0.0 };

    m_shortcut_key = WXK_CONTROL_M;

    return true;
}

std::string GLGizmoMove3D::on_get_name() const
{
    return _u8L("Move");
}

bool GLGizmoMove3D::on_is_activable() const
{
    return !m_parent.get_selection().is_empty();
}

void GLGizmoMove3D::on_start_dragging()
{
    assert(m_hover_id != -1);

    m_displacement = Vec3d::Zero();
#if ENABLE_WORLD_COORDINATE
    const Selection& selection = m_parent.get_selection();
    const ECoordinatesType coordinates_type = wxGetApp().obj_manipul()->get_coordinates_type();
    if (coordinates_type == ECoordinatesType::World)
        m_starting_drag_position = m_center + m_grabbers[m_hover_id].center;
    else if (coordinates_type == ECoordinatesType::Local && selection.is_single_volume_or_modifier()) {
        const GLVolume& v = *selection.get_first_volume();
        m_starting_drag_position = m_center + v.get_instance_transformation().get_rotation_matrix() * v.get_volume_transformation().get_rotation_matrix() * m_grabbers[m_hover_id].center;
    }
    else {
        const GLVolume& v = *selection.get_first_volume();
        m_starting_drag_position = m_center + v.get_instance_transformation().get_rotation_matrix() * m_grabbers[m_hover_id].center;
    }
    m_starting_box_center = m_center;
    m_starting_box_bottom_center = m_center;
    m_starting_box_bottom_center.z() = m_bounding_box.min.z();
#else
    const BoundingBoxf3& box = m_parent.get_selection().get_bounding_box();
    m_starting_drag_position = m_grabbers[m_hover_id].center;
    m_starting_box_center = box.center();
    m_starting_box_bottom_center = box.center();
    m_starting_box_bottom_center.z() = box.min.z();
#endif // ENABLE_WORLD_COORDINATE
}

void GLGizmoMove3D::on_stop_dragging()
{
    m_parent.do_move(L("Gizmo-Move"));
    m_displacement = Vec3d::Zero();
}

void GLGizmoMove3D::on_dragging(const UpdateData& data)
{
    if (m_hover_id == 0)
        m_displacement.x() = calc_projection(data);
    else if (m_hover_id == 1)
        m_displacement.y() = calc_projection(data);
    else if (m_hover_id == 2)
        m_displacement.z() = calc_projection(data);
        
    Selection &selection = m_parent.get_selection();
#if ENABLE_WORLD_COORDINATE
    TransformationType trafo_type;
    trafo_type.set_relative();
    switch (wxGetApp().obj_manipul()->get_coordinates_type())
    {
    case ECoordinatesType::Instance: { trafo_type.set_instance(); break; }
    case ECoordinatesType::Local: { trafo_type.set_local(); break; }
    default: { break; }
    }
    selection.translate(m_displacement, trafo_type);
#else
    selection.translate(m_displacement);
#endif // ENABLE_WORLD_COORDINATE
}

void GLGizmoMove3D::on_render()
{
    glsafe(::glClear(GL_DEPTH_BUFFER_BIT));
    glsafe(::glEnable(GL_DEPTH_TEST));

#if ENABLE_WORLD_COORDINATE
#if !ENABLE_LEGACY_OPENGL_REMOVAL
    glsafe(::glPushMatrix());
#endif // !ENABLE_LEGACY_OPENGL_REMOVAL
    calc_selection_box_and_center();
#if ENABLE_LEGACY_OPENGL_REMOVAL
    const Transform3d base_matrix = local_transform(m_parent.get_selection());
    for (int i = 0; i < 3; ++i) {
        m_grabbers[i].matrix = base_matrix;
    }
#else
    transform_to_local(m_parent.get_selection());
#endif // ENABLE_LEGACY_OPENGL_REMOVAL

    const Vec3d zero = Vec3d::Zero();
    const Vec3d half_box_size = 0.5 * m_bounding_box.size();

    // x axis
    m_grabbers[0].center = { half_box_size.x() + Offset, 0.0, 0.0 };
    m_grabbers[0].color = AXES_COLOR[0];

    // y axis
    m_grabbers[1].center = { 0.0, half_box_size.y() + Offset, 0.0 };
    m_grabbers[1].color = AXES_COLOR[1];

    // z axis
    m_grabbers[2].center = { 0.0, 0.0, half_box_size.z() + Offset };
    m_grabbers[2].color = AXES_COLOR[2];
#else
    const Selection& selection = m_parent.get_selection();
    const BoundingBoxf3& box = selection.get_bounding_box();
    const Vec3d& center = box.center();

    // x axis
    m_grabbers[0].center = { box.max.x() + Offset, center.y(), center.z() };
    m_grabbers[0].color = AXES_COLOR[0];

    // y axis
    m_grabbers[1].center = { center.x(), box.max.y() + Offset, center.z() };
    m_grabbers[1].color = AXES_COLOR[1];

    // z axis
    m_grabbers[2].center = { center.x(), center.y(), box.max.z() + Offset };
    m_grabbers[2].color = AXES_COLOR[2];
#endif // ENABLE_WORLD_COORDINATE

#if ENABLE_GL_CORE_PROFILE
    if (!OpenGLManager::get_gl_info().is_core_profile())
#endif // ENABLE_GL_CORE_PROFILE
        glsafe(::glLineWidth((m_hover_id != -1) ? 2.0f : 1.5f));

#if ENABLE_LEGACY_OPENGL_REMOVAL
#if ENABLE_WORLD_COORDINATE
    auto render_grabber_connection = [this, &zero](unsigned int id) {
#else
    auto render_grabber_connection = [this, &center](unsigned int id) {
#endif // ENABLE_WORLD_COORDINATE
        if (m_grabbers[id].enabled) {
#if ENABLE_WORLD_COORDINATE
            if (!m_grabber_connections[id].model.is_initialized() || !m_grabber_connections[id].old_center.isApprox(m_grabbers[id].center)) {
                m_grabber_connections[id].old_center = m_grabbers[id].center;
#else
            if (!m_grabber_connections[id].model.is_initialized() || !m_grabber_connections[id].old_center.isApprox(center)) {
                m_grabber_connections[id].old_center = center;
#endif // ENABLE_WORLD_COORDINATE
                m_grabber_connections[id].model.reset();

                GLModel::Geometry init_data;
                init_data.format = { GLModel::Geometry::EPrimitiveType::Lines, GLModel::Geometry::EVertexLayout::P3 };
                init_data.color = AXES_COLOR[id];
                init_data.reserve_vertices(2);
                init_data.reserve_indices(2);

                // vertices
#if ENABLE_WORLD_COORDINATE
                init_data.add_vertex((Vec3f)zero.cast<float>());
#else
                init_data.add_vertex((Vec3f)center.cast<float>());
#endif // ENABLE_WORLD_COORDINATE
                init_data.add_vertex((Vec3f)m_grabbers[id].center.cast<float>());

                // indices
                init_data.add_line(0, 1);

                m_grabber_connections[id].model.init_from(std::move(init_data));
            }

            m_grabber_connections[id].model.render();
        }
    };
#endif // ENABLE_LEGACY_OPENGL_REMOVAL

    if (m_hover_id == -1) {
#if ENABLE_LEGACY_OPENGL_REMOVAL
#if ENABLE_GL_CORE_PROFILE
        GLShaderProgram* shader = OpenGLManager::get_gl_info().is_core_profile() ? wxGetApp().get_shader("dashed_thick_lines") : wxGetApp().get_shader("flat");
#else
        GLShaderProgram* shader = wxGetApp().get_shader("flat");
#endif // ENABLE_GL_CORE_PROFILE
        if (shader != nullptr) {
            shader->start_using();
            const Camera& camera = wxGetApp().plater()->get_camera();
#if ENABLE_WORLD_COORDINATE
            shader->set_uniform("view_model_matrix", camera.get_view_matrix() * base_matrix);
#else
            shader->set_uniform("view_model_matrix", camera.get_view_matrix());
#endif // ENABLE_WORLD_COORDINATE
            shader->set_uniform("projection_matrix", camera.get_projection_matrix());
#if ENABLE_GL_CORE_PROFILE
            const std::array<int, 4>& viewport = camera.get_viewport();
            shader->set_uniform("viewport_size", Vec2d(double(viewport[2]), double(viewport[3])));
            shader->set_uniform("width", 0.25f);
            shader->set_uniform("gap_size", 0.0f);
#endif // ENABLE_GL_CORE_PROFILE
#endif // ENABLE_LEGACY_OPENGL_REMOVAL

            // draw axes
            for (unsigned int i = 0; i < 3; ++i) {
#if ENABLE_LEGACY_OPENGL_REMOVAL
                render_grabber_connection(i);
#else
                if (m_grabbers[i].enabled) {
                    glsafe(::glColor4fv(AXES_COLOR[i].data()));
                    ::glBegin(GL_LINES);
#if ENABLE_WORLD_COORDINATE
                    ::glVertex3dv(zero.data());
#else
                    ::glVertex3dv(center.data());
#endif // ENABLE_WORLD_COORDINATE
                    ::glVertex3dv(m_grabbers[i].center.data());
                    glsafe(::glEnd());
                }
#endif // ENABLE_LEGACY_OPENGL_REMOVAL
            }

#if ENABLE_LEGACY_OPENGL_REMOVAL
            shader->stop_using();
        }
#endif // ENABLE_LEGACY_OPENGL_REMOVAL

        // draw grabbers
#if ENABLE_WORLD_COORDINATE
        render_grabbers(m_bounding_box);
#else
        render_grabbers(box);
#endif // ENABLE_WORLD_COORDINATE
    }
    else {
        // draw axis
#if ENABLE_LEGACY_OPENGL_REMOVAL
#if ENABLE_GL_CORE_PROFILE
        GLShaderProgram* shader = OpenGLManager::get_gl_info().is_core_profile() ? wxGetApp().get_shader("dashed_thick_lines") : wxGetApp().get_shader("flat");
#else
        GLShaderProgram* shader = wxGetApp().get_shader("flat");
#endif // ENABLE_GL_CORE_PROFILE
        if (shader != nullptr) {
            shader->start_using();

            const Camera& camera = wxGetApp().plater()->get_camera();
#if ENABLE_WORLD_COORDINATE
            shader->set_uniform("view_model_matrix", camera.get_view_matrix()* base_matrix);
#else
            shader->set_uniform("view_model_matrix", camera.get_view_matrix());
#endif // ENABLE_WORLD_COORDINATE
            shader->set_uniform("projection_matrix", camera.get_projection_matrix());
#if ENABLE_GL_CORE_PROFILE
            const std::array<int, 4>& viewport = camera.get_viewport();
            shader->set_uniform("viewport_size", Vec2d(double(viewport[2]), double(viewport[3])));
            shader->set_uniform("width", 0.5f);
            shader->set_uniform("gap_size", 0.0f);
#endif // ENABLE_GL_CORE_PROFILE

            render_grabber_connection(m_hover_id);
            shader->stop_using();
        }

        shader = wxGetApp().get_shader("gouraud_light");
#else
        glsafe(::glColor4fv(AXES_COLOR[m_hover_id].data()));
        ::glBegin(GL_LINES);
#if ENABLE_WORLD_COORDINATE
        ::glVertex3dv(zero.data());
#else
        ::glVertex3dv(center.data());
#endif // ENABLE_WORLD_COORDINATE
        ::glVertex3dv(m_grabbers[m_hover_id].center.data());
        glsafe(::glEnd());

        GLShaderProgram* shader = wxGetApp().get_shader("gouraud_light");
#endif // ENABLE_LEGACY_OPENGL_REMOVAL
        if (shader != nullptr) {
            shader->start_using();
            shader->set_uniform("emission_factor", 0.1f);
            // draw grabber
#if ENABLE_WORLD_COORDINATE
            const Vec3d box_size = m_bounding_box.size();
#else
            const Vec3d box_size = box.size();
#endif // ENABLE_WORLD_COORDINATE
            const float mean_size = (float)((box_size.x() + box_size.y() + box_size.z()) / 3.0);
            m_grabbers[m_hover_id].render(true, mean_size);
            shader->stop_using();
        }
    }

#if ENABLE_WORLD_COORDINATE
#if !ENABLE_LEGACY_OPENGL_REMOVAL
    glsafe(::glPopMatrix());
#endif // !ENABLE_LEGACY_OPENGL_REMOVAL
#endif // ENABLE_WORLD_COORDINATE
}

#if ENABLE_RAYCAST_PICKING
void GLGizmoMove3D::on_register_raycasters_for_picking()
{
    // the gizmo grabbers are rendered on top of the scene, so the raytraced picker should take it into account
    m_parent.set_raycaster_gizmos_on_top(true);
}

void GLGizmoMove3D::on_unregister_raycasters_for_picking()
{
    m_parent.set_raycaster_gizmos_on_top(false);
}
#else
void GLGizmoMove3D::on_render_for_picking()
{
    glsafe(::glDisable(GL_DEPTH_TEST));

#if ENABLE_WORLD_COORDINATE
#if ENABLE_LEGACY_OPENGL_REMOVAL
    const Transform3d base_matrix = local_transform(m_parent.get_selection());
    for (int i = 0; i < 3; ++i) {
        m_grabbers[i].matrix = base_matrix;
    }
#else
    glsafe(::glPushMatrix());
    transform_to_local(m_parent.get_selection());
#endif // ENABLE_LEGACY_OPENGL_REMOVAL
    render_grabbers_for_picking(m_bounding_box);
#if ENABLE_LEGACY_OPENGL_REMOVAL
#else
    glsafe(::glPopMatrix());
#endif // ENABLE_LEGACY_OPENGL_REMOVAL
#else
    const BoundingBoxf3& box = m_parent.get_selection().get_bounding_box();
    render_grabbers_for_picking(box);
#endif // ENABLE_WORLD_COORDINATE
}
#endif // ENABLE_RAYCAST_PICKING

double GLGizmoMove3D::calc_projection(const UpdateData& data) const
{
    double projection = 0.0;

    const Vec3d starting_vec = m_starting_drag_position - m_starting_box_center;
    const double len_starting_vec = starting_vec.norm();
    if (len_starting_vec != 0.0) {
        const Vec3d mouse_dir = data.mouse_ray.unit_vector();
        // finds the intersection of the mouse ray with the plane parallel to the camera viewport and passing throught the starting position
        // use ray-plane intersection see i.e. https://en.wikipedia.org/wiki/Line%E2%80%93plane_intersection algebric form
        // in our case plane normal and ray direction are the same (orthogonal view)
        // when moving to perspective camera the negative z unit axis of the camera needs to be transformed in world space and used as plane normal
        const Vec3d inters = data.mouse_ray.a + (m_starting_drag_position - data.mouse_ray.a).dot(mouse_dir) / mouse_dir.squaredNorm() * mouse_dir;
        // vector from the starting position to the found intersection
        const Vec3d inters_vec = inters - m_starting_drag_position;

        // finds projection of the vector along the staring direction
        projection = inters_vec.dot(starting_vec.normalized());
    }

    if (wxGetKeyState(WXK_SHIFT))
        projection = m_snap_step * (double)std::round(projection / m_snap_step);

    return projection;
}

#if ENABLE_WORLD_COORDINATE
#if ENABLE_LEGACY_OPENGL_REMOVAL
Transform3d GLGizmoMove3D::local_transform(const Selection& selection) const
{
    Transform3d ret = Geometry::assemble_transform(m_center);
    if (!wxGetApp().obj_manipul()->is_world_coordinates()) {
        const GLVolume& v = *selection.get_first_volume();
        Transform3d orient_matrix = v.get_instance_transformation().get_rotation_matrix();
        if (selection.is_single_volume_or_modifier() && wxGetApp().obj_manipul()->is_local_coordinates())
            orient_matrix = orient_matrix * v.get_volume_transformation().get_rotation_matrix();
        ret = ret * orient_matrix;
    }
    return ret;
}
#else
void GLGizmoMove3D::transform_to_local(const Selection& selection) const
{
    glsafe(::glTranslated(m_center.x(), m_center.y(), m_center.z()));

    if (!wxGetApp().obj_manipul()->is_world_coordinates()) {
        const GLVolume& v = *selection.get_first_volume();
        Transform3d orient_matrix = v.get_instance_transformation().get_matrix(true, false, true, true);
        if (selection.is_single_volume_or_modifier() && wxGetApp().obj_manipul()->is_local_coordinates())
            orient_matrix = orient_matrix * v.get_volume_transformation().get_matrix(true, false, true, true);
        glsafe(::glMultMatrixd(orient_matrix.data()));
    }
}
#endif // ENABLE_LEGACY_OPENGL_REMOVAL

void GLGizmoMove3D::calc_selection_box_and_center()
{
    const Selection& selection = m_parent.get_selection();
    const ECoordinatesType coordinates_type = wxGetApp().obj_manipul()->get_coordinates_type();
    if (coordinates_type == ECoordinatesType::World) {
        m_bounding_box = selection.get_bounding_box();
        m_center = m_bounding_box.center();
    }
    else if (coordinates_type == ECoordinatesType::Local && selection.is_single_volume_or_modifier()) {
        const GLVolume& v = *selection.get_first_volume();
        m_bounding_box = v.transformed_convex_hull_bounding_box(
            v.get_instance_transformation().get_scaling_factor_matrix() * v.get_volume_transformation().get_scaling_factor_matrix());
        m_center = v.world_matrix() * m_bounding_box.center();
    }
    else {
        m_bounding_box.reset();
        const Selection::IndicesList& ids = selection.get_volume_idxs();
        for (unsigned int id : ids) {
            const GLVolume& v = *selection.get_volume(id);
            m_bounding_box.merge(v.transformed_convex_hull_bounding_box(v.get_volume_transformation().get_matrix()));
        }
        const Geometry::Transformation inst_trafo = selection.get_first_volume()->get_instance_transformation();
        m_bounding_box = m_bounding_box.transformed(inst_trafo.get_scaling_factor_matrix());
        m_center = inst_trafo.get_matrix_no_scaling_factor() * m_bounding_box.center();
    }
}
#endif // ENABLE_WORLD_COORDINATE

} // namespace GUI
} // namespace Slic3r
>>>>>>> eacacc73
<|MERGE_RESOLUTION|>--- conflicted
+++ resolved
@@ -1,4 +1,3 @@
-<<<<<<< HEAD
 // Include GLGizmoBase.hpp before I18N.hpp as it includes some libigl code, which overrides our localization "L" macro.
 #include "GLGizmoMove.hpp"
 #include "slic3r/GUI/GLCanvas3D.hpp"
@@ -6,9 +5,9 @@
 #if ENABLE_WORLD_COORDINATE
 #include "slic3r/GUI/GUI_ObjectManipulation.hpp"
 #endif // ENABLE_WORLD_COORDINATE
-#if ENABLE_GL_SHADERS_ATTRIBUTES
+#if ENABLE_LEGACY_OPENGL_REMOVAL
 #include "slic3r/GUI/Plater.hpp"
-#endif // ENABLE_GL_SHADERS_ATTRIBUTES
+#endif // ENABLE_LEGACY_OPENGL_REMOVAL
 
 #include <GL/glew.h>
 
@@ -62,15 +61,11 @@
 {
     for (int i = 0; i < 3; ++i) {
         m_grabbers.push_back(Grabber());
-#if ENABLE_GIZMO_GRABBER_REFACTOR
         m_grabbers.back().extensions = GLGizmoBase::EGrabberExtension::PosZ;
-#endif // ENABLE_GIZMO_GRABBER_REFACTOR
-    }
-
-#if ENABLE_GIZMO_GRABBER_REFACTOR
+    }
+
     m_grabbers[0].angles = { 0.0, 0.5 * double(PI), 0.0 };
     m_grabbers[1].angles = { -0.5 * double(PI), 0.0, 0.0 };
-#endif // ENABLE_GIZMO_GRABBER_REFACTOR
 
     m_shortcut_key = WXK_CONTROL_M;
 
@@ -150,27 +145,22 @@
 
 void GLGizmoMove3D::on_render()
 {
-#if !ENABLE_GIZMO_GRABBER_REFACTOR
-    if (!m_cone.is_initialized())
-        m_cone.init_from(its_make_cone(1.0, 1.0, double(PI) / 18.0));
-#endif // !ENABLE_GIZMO_GRABBER_REFACTOR
-
     glsafe(::glClear(GL_DEPTH_BUFFER_BIT));
     glsafe(::glEnable(GL_DEPTH_TEST));
 
 #if ENABLE_WORLD_COORDINATE
-#if !ENABLE_GL_SHADERS_ATTRIBUTES
+#if !ENABLE_LEGACY_OPENGL_REMOVAL
     glsafe(::glPushMatrix());
-#endif // !ENABLE_GL_SHADERS_ATTRIBUTES
+#endif // !ENABLE_LEGACY_OPENGL_REMOVAL
     calc_selection_box_and_center();
-#if ENABLE_GL_SHADERS_ATTRIBUTES
+#if ENABLE_LEGACY_OPENGL_REMOVAL
     const Transform3d base_matrix = local_transform(m_parent.get_selection());
     for (int i = 0; i < 3; ++i) {
         m_grabbers[i].matrix = base_matrix;
     }
 #else
     transform_to_local(m_parent.get_selection());
-#endif // ENABLE_GL_SHADERS_ATTRIBUTES
+#endif // ENABLE_LEGACY_OPENGL_REMOVAL
 
     const Vec3d zero = Vec3d::Zero();
     const Vec3d half_box_size = 0.5 * m_bounding_box.size();
@@ -204,7 +194,10 @@
     m_grabbers[2].color = AXES_COLOR[2];
 #endif // ENABLE_WORLD_COORDINATE
 
-    glsafe(::glLineWidth((m_hover_id != -1) ? 2.0f : 1.5f));
+#if ENABLE_GL_CORE_PROFILE
+    if (!OpenGLManager::get_gl_info().is_core_profile())
+#endif // ENABLE_GL_CORE_PROFILE
+        glsafe(::glLineWidth((m_hover_id != -1) ? 2.0f : 1.5f));
 
 #if ENABLE_LEGACY_OPENGL_REMOVAL
 #if ENABLE_WORLD_COORDINATE
@@ -249,12 +242,13 @@
 
     if (m_hover_id == -1) {
 #if ENABLE_LEGACY_OPENGL_REMOVAL
+#if ENABLE_GL_CORE_PROFILE
+        GLShaderProgram* shader = OpenGLManager::get_gl_info().is_core_profile() ? wxGetApp().get_shader("dashed_thick_lines") : wxGetApp().get_shader("flat");
+#else
         GLShaderProgram* shader = wxGetApp().get_shader("flat");
+#endif // ENABLE_GL_CORE_PROFILE
         if (shader != nullptr) {
             shader->start_using();
-#endif // ENABLE_LEGACY_OPENGL_REMOVAL
-
-#if ENABLE_GL_SHADERS_ATTRIBUTES
             const Camera& camera = wxGetApp().plater()->get_camera();
 #if ENABLE_WORLD_COORDINATE
             shader->set_uniform("view_model_matrix", camera.get_view_matrix() * base_matrix);
@@ -262,7 +256,13 @@
             shader->set_uniform("view_model_matrix", camera.get_view_matrix());
 #endif // ENABLE_WORLD_COORDINATE
             shader->set_uniform("projection_matrix", camera.get_projection_matrix());
-#endif // ENABLE_GL_SHADERS_ATTRIBUTES
+#if ENABLE_GL_CORE_PROFILE
+            const std::array<int, 4>& viewport = camera.get_viewport();
+            shader->set_uniform("viewport_size", Vec2d(double(viewport[2]), double(viewport[3])));
+            shader->set_uniform("width", 0.25f);
+            shader->set_uniform("gap_size", 0.0f);
+#endif // ENABLE_GL_CORE_PROFILE
+#endif // ENABLE_LEGACY_OPENGL_REMOVAL
 
             // draw axes
             for (unsigned int i = 0; i < 3; ++i) {
@@ -291,34 +291,21 @@
         // draw grabbers
 #if ENABLE_WORLD_COORDINATE
         render_grabbers(m_bounding_box);
-#if !ENABLE_GIZMO_GRABBER_REFACTOR
-        for (unsigned int i = 0; i < 3; ++i) {
-            if (m_grabbers[i].enabled)
-#if ENABLE_GL_SHADERS_ATTRIBUTES
-                render_grabber_extension((Axis)i, base_matrix, m_bounding_box, false);
-#else
-                render_grabber_extension((Axis)i, m_bounding_box, false);
-#endif // ENABLE_GL_SHADERS_ATTRIBUTES
-        }
-#endif // !ENABLE_GIZMO_GRABBER_REFACTOR
 #else
         render_grabbers(box);
-#if !ENABLE_GIZMO_GRABBER_REFACTOR
-        for (unsigned int i = 0; i < 3; ++i) {
-            if (m_grabbers[i].enabled)
-                render_grabber_extension((Axis)i, box, false);
-        }
-#endif // !ENABLE_GIZMO_GRABBER_REFACTOR
 #endif // ENABLE_WORLD_COORDINATE
     }
     else {
         // draw axis
 #if ENABLE_LEGACY_OPENGL_REMOVAL
+#if ENABLE_GL_CORE_PROFILE
+        GLShaderProgram* shader = OpenGLManager::get_gl_info().is_core_profile() ? wxGetApp().get_shader("dashed_thick_lines") : wxGetApp().get_shader("flat");
+#else
         GLShaderProgram* shader = wxGetApp().get_shader("flat");
+#endif // ENABLE_GL_CORE_PROFILE
         if (shader != nullptr) {
             shader->start_using();
 
-#if ENABLE_GL_SHADERS_ATTRIBUTES
             const Camera& camera = wxGetApp().plater()->get_camera();
 #if ENABLE_WORLD_COORDINATE
             shader->set_uniform("view_model_matrix", camera.get_view_matrix()* base_matrix);
@@ -326,7 +313,12 @@
             shader->set_uniform("view_model_matrix", camera.get_view_matrix());
 #endif // ENABLE_WORLD_COORDINATE
             shader->set_uniform("projection_matrix", camera.get_projection_matrix());
-#endif // ENABLE_GL_SHADERS_ATTRIBUTES
+#if ENABLE_GL_CORE_PROFILE
+            const std::array<int, 4>& viewport = camera.get_viewport();
+            shader->set_uniform("viewport_size", Vec2d(double(viewport[2]), double(viewport[3])));
+            shader->set_uniform("width", 0.5f);
+            shader->set_uniform("gap_size", 0.0f);
+#endif // ENABLE_GL_CORE_PROFILE
 
             render_grabber_connection(m_hover_id);
             shader->stop_using();
@@ -359,32 +351,33 @@
             m_grabbers[m_hover_id].render(true, mean_size);
             shader->stop_using();
         }
-#if !ENABLE_GIZMO_GRABBER_REFACTOR
-#if ENABLE_WORLD_COORDINATE
-#if ENABLE_GL_SHADERS_ATTRIBUTES
-        render_grabber_extension((Axis)m_hover_id, base_matrix, m_bounding_box, false);
-#else
-        render_grabber_extension((Axis)m_hover_id, m_bounding_box, false);
-#endif // ENABLE_GL_SHADERS_ATTRIBUTES
-#else
-        render_grabber_extension((Axis)m_hover_id, box, false);
-#endif // ENABLE_WORLD_COORDINATE
-#endif // !ENABLE_GIZMO_GRABBER_REFACTOR
-    }
-
-#if ENABLE_WORLD_COORDINATE
-#if !ENABLE_GL_SHADERS_ATTRIBUTES
+    }
+
+#if ENABLE_WORLD_COORDINATE
+#if !ENABLE_LEGACY_OPENGL_REMOVAL
     glsafe(::glPopMatrix());
-#endif // !ENABLE_GL_SHADERS_ATTRIBUTES
-#endif // ENABLE_WORLD_COORDINATE
-}
-
+#endif // !ENABLE_LEGACY_OPENGL_REMOVAL
+#endif // ENABLE_WORLD_COORDINATE
+}
+
+#if ENABLE_RAYCAST_PICKING
+void GLGizmoMove3D::on_register_raycasters_for_picking()
+{
+    // the gizmo grabbers are rendered on top of the scene, so the raytraced picker should take it into account
+    m_parent.set_raycaster_gizmos_on_top(true);
+}
+
+void GLGizmoMove3D::on_unregister_raycasters_for_picking()
+{
+    m_parent.set_raycaster_gizmos_on_top(false);
+}
+#else
 void GLGizmoMove3D::on_render_for_picking()
 {
     glsafe(::glDisable(GL_DEPTH_TEST));
 
 #if ENABLE_WORLD_COORDINATE
-#if ENABLE_GL_SHADERS_ATTRIBUTES
+#if ENABLE_LEGACY_OPENGL_REMOVAL
     const Transform3d base_matrix = local_transform(m_parent.get_selection());
     for (int i = 0; i < 3; ++i) {
         m_grabbers[i].matrix = base_matrix;
@@ -392,32 +385,18 @@
 #else
     glsafe(::glPushMatrix());
     transform_to_local(m_parent.get_selection());
-#endif // ENABLE_GL_SHADERS_ATTRIBUTES
+#endif // ENABLE_LEGACY_OPENGL_REMOVAL
     render_grabbers_for_picking(m_bounding_box);
-#if ENABLE_GL_SHADERS_ATTRIBUTES
-#if !ENABLE_GIZMO_GRABBER_REFACTOR
-    render_grabber_extension(X, base_matrix, m_bounding_box, true);
-    render_grabber_extension(Y, base_matrix, m_bounding_box, true);
-    render_grabber_extension(Z, base_matrix, m_bounding_box, true);
-#endif // !ENABLE_GIZMO_GRABBER_REFACTOR
-#else
-#if !ENABLE_GIZMO_GRABBER_REFACTOR
-    render_grabber_extension(X, m_bounding_box, true);
-    render_grabber_extension(Y, m_bounding_box, true);
-    render_grabber_extension(Z, m_bounding_box, true);
-#endif // !ENABLE_GIZMO_GRABBER_REFACTOR
+#if ENABLE_LEGACY_OPENGL_REMOVAL
+#else
     glsafe(::glPopMatrix());
-#endif // ENABLE_GL_SHADERS_ATTRIBUTES
+#endif // ENABLE_LEGACY_OPENGL_REMOVAL
 #else
     const BoundingBoxf3& box = m_parent.get_selection().get_bounding_box();
     render_grabbers_for_picking(box);
-#if !ENABLE_GIZMO_GRABBER_REFACTOR
-    render_grabber_extension(X, box, true);
-    render_grabber_extension(Y, box, true);
-    render_grabber_extension(Z, box, true);
-#endif // !ENABLE_GIZMO_GRABBER_REFACTOR
-#endif // ENABLE_WORLD_COORDINATE
-}
+#endif // ENABLE_WORLD_COORDINATE
+}
+#endif // ENABLE_RAYCAST_PICKING
 
 double GLGizmoMove3D::calc_projection(const UpdateData& data) const
 {
@@ -445,74 +424,8 @@
     return projection;
 }
 
-#if !ENABLE_GIZMO_GRABBER_REFACTOR
-#if ENABLE_WORLD_COORDINATE && ENABLE_GL_SHADERS_ATTRIBUTES
-void GLGizmoMove3D::render_grabber_extension(Axis axis, const Transform3d& base_matrix, const BoundingBoxf3& box, bool picking)
-#else
-void GLGizmoMove3D::render_grabber_extension(Axis axis, const BoundingBoxf3& box, bool picking)
-#endif // ENABLE_WORLD_COORDINATE && ENABLE_GL_SHADERS_ATTRIBUTES
-{
-    const Vec3d box_size = box.size();
-    const float mean_size = float((box_size.x() + box_size.y() + box_size.z()) / 3.0);
-    const double size = m_dragging ? double(m_grabbers[axis].get_dragging_half_size(mean_size)) : double(m_grabbers[axis].get_half_size(mean_size));
-
-#if ENABLE_LEGACY_OPENGL_REMOVAL
-    GLShaderProgram* shader = wxGetApp().get_shader(picking ? "flat" : "gouraud_light");
-#else
-    GLShaderProgram* shader = wxGetApp().get_shader("gouraud_light");
-#endif // ENABLE_LEGACY_OPENGL_REMOVAL
-    if (shader == nullptr)
-        return;
-
-#if ENABLE_LEGACY_OPENGL_REMOVAL
-    m_cone.set_color((!picking && m_hover_id != -1) ? complementary(m_grabbers[axis].color) : m_grabbers[axis].color);
-    shader->start_using();
-    shader->set_uniform("emission_factor", 0.1f);
-#else
-    m_cone.set_color(-1, (!picking && m_hover_id != -1) ? complementary(m_grabbers[axis].color) : m_grabbers[axis].color);
-    if (!picking) {
-        shader->start_using();
-        shader->set_uniform("emission_factor", 0.1f);
-    }
-#endif // ENABLE_LEGACY_OPENGL_REMOVAL
-
-#if ENABLE_GL_SHADERS_ATTRIBUTES
-    const Camera& camera = wxGetApp().plater()->get_camera();
-    Transform3d view_model_matrix = camera.get_view_matrix() * base_matrix * Geometry::assemble_transform(m_grabbers[axis].center);
-    if (axis == X)
-        view_model_matrix = view_model_matrix * Geometry::assemble_transform(Vec3d::Zero(), 0.5 * PI * Vec3d::UnitY());
-    else if (axis == Y)
-        view_model_matrix = view_model_matrix * Geometry::assemble_transform(Vec3d::Zero(), -0.5 * PI * Vec3d::UnitX());
-    view_model_matrix = view_model_matrix * Geometry::assemble_transform(2.0 * size * Vec3d::UnitZ(), Vec3d::Zero(), Vec3d(0.75 * size, 0.75 * size, 3.0 * size));
-
-    shader->set_uniform("view_model_matrix", view_model_matrix);
-    shader->set_uniform("projection_matrix", camera.get_projection_matrix());
-    shader->set_uniform("normal_matrix", (Matrix3d)view_model_matrix.matrix().block(0, 0, 3, 3).inverse().transpose());
-#else
-    glsafe(::glPushMatrix());
-    glsafe(::glTranslated(m_grabbers[axis].center.x(), m_grabbers[axis].center.y(), m_grabbers[axis].center.z()));
-    if (axis == X)
-        glsafe(::glRotated(90.0, 0.0, 1.0, 0.0));
-    else if (axis == Y)
-        glsafe(::glRotated(-90.0, 1.0, 0.0, 0.0));
-
-    glsafe(::glTranslated(0.0, 0.0, 2.0 * size));
-    glsafe(::glScaled(0.75 * size, 0.75 * size, 3.0 * size));
-#endif // ENABLE_GL_SHADERS_ATTRIBUTES
-    m_cone.render();
-#if !ENABLE_GL_SHADERS_ATTRIBUTES
-    glsafe(::glPopMatrix());
-#endif // !ENABLE_GL_SHADERS_ATTRIBUTES
-
-#if !ENABLE_LEGACY_OPENGL_REMOVAL
-    if (! picking)
-#endif // !ENABLE_LEGACY_OPENGL_REMOVAL
-        shader->stop_using();
-}
-#endif // !ENABLE_GIZMO_GRABBER_REFACTOR
-
-#if ENABLE_WORLD_COORDINATE
-#if ENABLE_GL_SHADERS_ATTRIBUTES
+#if ENABLE_WORLD_COORDINATE
+#if ENABLE_LEGACY_OPENGL_REMOVAL
 Transform3d GLGizmoMove3D::local_transform(const Selection& selection) const
 {
     Transform3d ret = Geometry::assemble_transform(m_center);
@@ -538,7 +451,7 @@
         glsafe(::glMultMatrixd(orient_matrix.data()));
     }
 }
-#endif // ENABLE_GL_SHADERS_ATTRIBUTES
+#endif // ENABLE_LEGACY_OPENGL_REMOVAL
 
 void GLGizmoMove3D::calc_selection_box_and_center()
 {
@@ -569,491 +482,4 @@
 #endif // ENABLE_WORLD_COORDINATE
 
 } // namespace GUI
-} // namespace Slic3r
-=======
-// Include GLGizmoBase.hpp before I18N.hpp as it includes some libigl code, which overrides our localization "L" macro.
-#include "GLGizmoMove.hpp"
-#include "slic3r/GUI/GLCanvas3D.hpp"
-#include "slic3r/GUI/GUI_App.hpp"
-#if ENABLE_WORLD_COORDINATE
-#include "slic3r/GUI/GUI_ObjectManipulation.hpp"
-#endif // ENABLE_WORLD_COORDINATE
-#if ENABLE_LEGACY_OPENGL_REMOVAL
-#include "slic3r/GUI/Plater.hpp"
-#endif // ENABLE_LEGACY_OPENGL_REMOVAL
-
-#include <GL/glew.h>
-
-#include <wx/utils.h> 
-
-namespace Slic3r {
-namespace GUI {
-
-const double GLGizmoMove3D::Offset = 10.0;
-
-GLGizmoMove3D::GLGizmoMove3D(GLCanvas3D& parent, const std::string& icon_filename, unsigned int sprite_id)
-    : GLGizmoBase(parent, icon_filename, sprite_id)
-{}
-
-std::string GLGizmoMove3D::get_tooltip() const
-{
-#if ENABLE_WORLD_COORDINATE
-    if (m_hover_id == 0)
-        return "X: " + format(m_displacement.x(), 2);
-    else if (m_hover_id == 1)
-        return "Y: " + format(m_displacement.y(), 2);
-    else if (m_hover_id == 2)
-        return "Z: " + format(m_displacement.z(), 2);
-    else
-        return "";
-#else
-    const Selection& selection = m_parent.get_selection();
-    const bool show_position = selection.is_single_full_instance();
-    const Vec3d& position = selection.get_bounding_box().center();
-
-    if (m_hover_id == 0 || m_grabbers[0].dragging)
-        return "X: " + format(show_position ? position.x() : m_displacement.x(), 2);
-    else if (m_hover_id == 1 || m_grabbers[1].dragging)
-        return "Y: " + format(show_position ? position.y() : m_displacement.y(), 2);
-    else if (m_hover_id == 2 || m_grabbers[2].dragging)
-        return "Z: " + format(show_position ? position.z() : m_displacement.z(), 2);
-    else
-        return "";
-#endif // ENABLE_WORLD_COORDINATE
-}
-
-bool GLGizmoMove3D::on_mouse(const wxMouseEvent &mouse_event) {
-    return use_grabbers(mouse_event);
-}
-
-void GLGizmoMove3D::data_changed() {
-    m_grabbers[2].enabled = !m_parent.get_selection().is_wipe_tower();
-}
-
-bool GLGizmoMove3D::on_init()
-{
-    for (int i = 0; i < 3; ++i) {
-        m_grabbers.push_back(Grabber());
-        m_grabbers.back().extensions = GLGizmoBase::EGrabberExtension::PosZ;
-    }
-
-    m_grabbers[0].angles = { 0.0, 0.5 * double(PI), 0.0 };
-    m_grabbers[1].angles = { -0.5 * double(PI), 0.0, 0.0 };
-
-    m_shortcut_key = WXK_CONTROL_M;
-
-    return true;
-}
-
-std::string GLGizmoMove3D::on_get_name() const
-{
-    return _u8L("Move");
-}
-
-bool GLGizmoMove3D::on_is_activable() const
-{
-    return !m_parent.get_selection().is_empty();
-}
-
-void GLGizmoMove3D::on_start_dragging()
-{
-    assert(m_hover_id != -1);
-
-    m_displacement = Vec3d::Zero();
-#if ENABLE_WORLD_COORDINATE
-    const Selection& selection = m_parent.get_selection();
-    const ECoordinatesType coordinates_type = wxGetApp().obj_manipul()->get_coordinates_type();
-    if (coordinates_type == ECoordinatesType::World)
-        m_starting_drag_position = m_center + m_grabbers[m_hover_id].center;
-    else if (coordinates_type == ECoordinatesType::Local && selection.is_single_volume_or_modifier()) {
-        const GLVolume& v = *selection.get_first_volume();
-        m_starting_drag_position = m_center + v.get_instance_transformation().get_rotation_matrix() * v.get_volume_transformation().get_rotation_matrix() * m_grabbers[m_hover_id].center;
-    }
-    else {
-        const GLVolume& v = *selection.get_first_volume();
-        m_starting_drag_position = m_center + v.get_instance_transformation().get_rotation_matrix() * m_grabbers[m_hover_id].center;
-    }
-    m_starting_box_center = m_center;
-    m_starting_box_bottom_center = m_center;
-    m_starting_box_bottom_center.z() = m_bounding_box.min.z();
-#else
-    const BoundingBoxf3& box = m_parent.get_selection().get_bounding_box();
-    m_starting_drag_position = m_grabbers[m_hover_id].center;
-    m_starting_box_center = box.center();
-    m_starting_box_bottom_center = box.center();
-    m_starting_box_bottom_center.z() = box.min.z();
-#endif // ENABLE_WORLD_COORDINATE
-}
-
-void GLGizmoMove3D::on_stop_dragging()
-{
-    m_parent.do_move(L("Gizmo-Move"));
-    m_displacement = Vec3d::Zero();
-}
-
-void GLGizmoMove3D::on_dragging(const UpdateData& data)
-{
-    if (m_hover_id == 0)
-        m_displacement.x() = calc_projection(data);
-    else if (m_hover_id == 1)
-        m_displacement.y() = calc_projection(data);
-    else if (m_hover_id == 2)
-        m_displacement.z() = calc_projection(data);
-        
-    Selection &selection = m_parent.get_selection();
-#if ENABLE_WORLD_COORDINATE
-    TransformationType trafo_type;
-    trafo_type.set_relative();
-    switch (wxGetApp().obj_manipul()->get_coordinates_type())
-    {
-    case ECoordinatesType::Instance: { trafo_type.set_instance(); break; }
-    case ECoordinatesType::Local: { trafo_type.set_local(); break; }
-    default: { break; }
-    }
-    selection.translate(m_displacement, trafo_type);
-#else
-    selection.translate(m_displacement);
-#endif // ENABLE_WORLD_COORDINATE
-}
-
-void GLGizmoMove3D::on_render()
-{
-    glsafe(::glClear(GL_DEPTH_BUFFER_BIT));
-    glsafe(::glEnable(GL_DEPTH_TEST));
-
-#if ENABLE_WORLD_COORDINATE
-#if !ENABLE_LEGACY_OPENGL_REMOVAL
-    glsafe(::glPushMatrix());
-#endif // !ENABLE_LEGACY_OPENGL_REMOVAL
-    calc_selection_box_and_center();
-#if ENABLE_LEGACY_OPENGL_REMOVAL
-    const Transform3d base_matrix = local_transform(m_parent.get_selection());
-    for (int i = 0; i < 3; ++i) {
-        m_grabbers[i].matrix = base_matrix;
-    }
-#else
-    transform_to_local(m_parent.get_selection());
-#endif // ENABLE_LEGACY_OPENGL_REMOVAL
-
-    const Vec3d zero = Vec3d::Zero();
-    const Vec3d half_box_size = 0.5 * m_bounding_box.size();
-
-    // x axis
-    m_grabbers[0].center = { half_box_size.x() + Offset, 0.0, 0.0 };
-    m_grabbers[0].color = AXES_COLOR[0];
-
-    // y axis
-    m_grabbers[1].center = { 0.0, half_box_size.y() + Offset, 0.0 };
-    m_grabbers[1].color = AXES_COLOR[1];
-
-    // z axis
-    m_grabbers[2].center = { 0.0, 0.0, half_box_size.z() + Offset };
-    m_grabbers[2].color = AXES_COLOR[2];
-#else
-    const Selection& selection = m_parent.get_selection();
-    const BoundingBoxf3& box = selection.get_bounding_box();
-    const Vec3d& center = box.center();
-
-    // x axis
-    m_grabbers[0].center = { box.max.x() + Offset, center.y(), center.z() };
-    m_grabbers[0].color = AXES_COLOR[0];
-
-    // y axis
-    m_grabbers[1].center = { center.x(), box.max.y() + Offset, center.z() };
-    m_grabbers[1].color = AXES_COLOR[1];
-
-    // z axis
-    m_grabbers[2].center = { center.x(), center.y(), box.max.z() + Offset };
-    m_grabbers[2].color = AXES_COLOR[2];
-#endif // ENABLE_WORLD_COORDINATE
-
-#if ENABLE_GL_CORE_PROFILE
-    if (!OpenGLManager::get_gl_info().is_core_profile())
-#endif // ENABLE_GL_CORE_PROFILE
-        glsafe(::glLineWidth((m_hover_id != -1) ? 2.0f : 1.5f));
-
-#if ENABLE_LEGACY_OPENGL_REMOVAL
-#if ENABLE_WORLD_COORDINATE
-    auto render_grabber_connection = [this, &zero](unsigned int id) {
-#else
-    auto render_grabber_connection = [this, &center](unsigned int id) {
-#endif // ENABLE_WORLD_COORDINATE
-        if (m_grabbers[id].enabled) {
-#if ENABLE_WORLD_COORDINATE
-            if (!m_grabber_connections[id].model.is_initialized() || !m_grabber_connections[id].old_center.isApprox(m_grabbers[id].center)) {
-                m_grabber_connections[id].old_center = m_grabbers[id].center;
-#else
-            if (!m_grabber_connections[id].model.is_initialized() || !m_grabber_connections[id].old_center.isApprox(center)) {
-                m_grabber_connections[id].old_center = center;
-#endif // ENABLE_WORLD_COORDINATE
-                m_grabber_connections[id].model.reset();
-
-                GLModel::Geometry init_data;
-                init_data.format = { GLModel::Geometry::EPrimitiveType::Lines, GLModel::Geometry::EVertexLayout::P3 };
-                init_data.color = AXES_COLOR[id];
-                init_data.reserve_vertices(2);
-                init_data.reserve_indices(2);
-
-                // vertices
-#if ENABLE_WORLD_COORDINATE
-                init_data.add_vertex((Vec3f)zero.cast<float>());
-#else
-                init_data.add_vertex((Vec3f)center.cast<float>());
-#endif // ENABLE_WORLD_COORDINATE
-                init_data.add_vertex((Vec3f)m_grabbers[id].center.cast<float>());
-
-                // indices
-                init_data.add_line(0, 1);
-
-                m_grabber_connections[id].model.init_from(std::move(init_data));
-            }
-
-            m_grabber_connections[id].model.render();
-        }
-    };
-#endif // ENABLE_LEGACY_OPENGL_REMOVAL
-
-    if (m_hover_id == -1) {
-#if ENABLE_LEGACY_OPENGL_REMOVAL
-#if ENABLE_GL_CORE_PROFILE
-        GLShaderProgram* shader = OpenGLManager::get_gl_info().is_core_profile() ? wxGetApp().get_shader("dashed_thick_lines") : wxGetApp().get_shader("flat");
-#else
-        GLShaderProgram* shader = wxGetApp().get_shader("flat");
-#endif // ENABLE_GL_CORE_PROFILE
-        if (shader != nullptr) {
-            shader->start_using();
-            const Camera& camera = wxGetApp().plater()->get_camera();
-#if ENABLE_WORLD_COORDINATE
-            shader->set_uniform("view_model_matrix", camera.get_view_matrix() * base_matrix);
-#else
-            shader->set_uniform("view_model_matrix", camera.get_view_matrix());
-#endif // ENABLE_WORLD_COORDINATE
-            shader->set_uniform("projection_matrix", camera.get_projection_matrix());
-#if ENABLE_GL_CORE_PROFILE
-            const std::array<int, 4>& viewport = camera.get_viewport();
-            shader->set_uniform("viewport_size", Vec2d(double(viewport[2]), double(viewport[3])));
-            shader->set_uniform("width", 0.25f);
-            shader->set_uniform("gap_size", 0.0f);
-#endif // ENABLE_GL_CORE_PROFILE
-#endif // ENABLE_LEGACY_OPENGL_REMOVAL
-
-            // draw axes
-            for (unsigned int i = 0; i < 3; ++i) {
-#if ENABLE_LEGACY_OPENGL_REMOVAL
-                render_grabber_connection(i);
-#else
-                if (m_grabbers[i].enabled) {
-                    glsafe(::glColor4fv(AXES_COLOR[i].data()));
-                    ::glBegin(GL_LINES);
-#if ENABLE_WORLD_COORDINATE
-                    ::glVertex3dv(zero.data());
-#else
-                    ::glVertex3dv(center.data());
-#endif // ENABLE_WORLD_COORDINATE
-                    ::glVertex3dv(m_grabbers[i].center.data());
-                    glsafe(::glEnd());
-                }
-#endif // ENABLE_LEGACY_OPENGL_REMOVAL
-            }
-
-#if ENABLE_LEGACY_OPENGL_REMOVAL
-            shader->stop_using();
-        }
-#endif // ENABLE_LEGACY_OPENGL_REMOVAL
-
-        // draw grabbers
-#if ENABLE_WORLD_COORDINATE
-        render_grabbers(m_bounding_box);
-#else
-        render_grabbers(box);
-#endif // ENABLE_WORLD_COORDINATE
-    }
-    else {
-        // draw axis
-#if ENABLE_LEGACY_OPENGL_REMOVAL
-#if ENABLE_GL_CORE_PROFILE
-        GLShaderProgram* shader = OpenGLManager::get_gl_info().is_core_profile() ? wxGetApp().get_shader("dashed_thick_lines") : wxGetApp().get_shader("flat");
-#else
-        GLShaderProgram* shader = wxGetApp().get_shader("flat");
-#endif // ENABLE_GL_CORE_PROFILE
-        if (shader != nullptr) {
-            shader->start_using();
-
-            const Camera& camera = wxGetApp().plater()->get_camera();
-#if ENABLE_WORLD_COORDINATE
-            shader->set_uniform("view_model_matrix", camera.get_view_matrix()* base_matrix);
-#else
-            shader->set_uniform("view_model_matrix", camera.get_view_matrix());
-#endif // ENABLE_WORLD_COORDINATE
-            shader->set_uniform("projection_matrix", camera.get_projection_matrix());
-#if ENABLE_GL_CORE_PROFILE
-            const std::array<int, 4>& viewport = camera.get_viewport();
-            shader->set_uniform("viewport_size", Vec2d(double(viewport[2]), double(viewport[3])));
-            shader->set_uniform("width", 0.5f);
-            shader->set_uniform("gap_size", 0.0f);
-#endif // ENABLE_GL_CORE_PROFILE
-
-            render_grabber_connection(m_hover_id);
-            shader->stop_using();
-        }
-
-        shader = wxGetApp().get_shader("gouraud_light");
-#else
-        glsafe(::glColor4fv(AXES_COLOR[m_hover_id].data()));
-        ::glBegin(GL_LINES);
-#if ENABLE_WORLD_COORDINATE
-        ::glVertex3dv(zero.data());
-#else
-        ::glVertex3dv(center.data());
-#endif // ENABLE_WORLD_COORDINATE
-        ::glVertex3dv(m_grabbers[m_hover_id].center.data());
-        glsafe(::glEnd());
-
-        GLShaderProgram* shader = wxGetApp().get_shader("gouraud_light");
-#endif // ENABLE_LEGACY_OPENGL_REMOVAL
-        if (shader != nullptr) {
-            shader->start_using();
-            shader->set_uniform("emission_factor", 0.1f);
-            // draw grabber
-#if ENABLE_WORLD_COORDINATE
-            const Vec3d box_size = m_bounding_box.size();
-#else
-            const Vec3d box_size = box.size();
-#endif // ENABLE_WORLD_COORDINATE
-            const float mean_size = (float)((box_size.x() + box_size.y() + box_size.z()) / 3.0);
-            m_grabbers[m_hover_id].render(true, mean_size);
-            shader->stop_using();
-        }
-    }
-
-#if ENABLE_WORLD_COORDINATE
-#if !ENABLE_LEGACY_OPENGL_REMOVAL
-    glsafe(::glPopMatrix());
-#endif // !ENABLE_LEGACY_OPENGL_REMOVAL
-#endif // ENABLE_WORLD_COORDINATE
-}
-
-#if ENABLE_RAYCAST_PICKING
-void GLGizmoMove3D::on_register_raycasters_for_picking()
-{
-    // the gizmo grabbers are rendered on top of the scene, so the raytraced picker should take it into account
-    m_parent.set_raycaster_gizmos_on_top(true);
-}
-
-void GLGizmoMove3D::on_unregister_raycasters_for_picking()
-{
-    m_parent.set_raycaster_gizmos_on_top(false);
-}
-#else
-void GLGizmoMove3D::on_render_for_picking()
-{
-    glsafe(::glDisable(GL_DEPTH_TEST));
-
-#if ENABLE_WORLD_COORDINATE
-#if ENABLE_LEGACY_OPENGL_REMOVAL
-    const Transform3d base_matrix = local_transform(m_parent.get_selection());
-    for (int i = 0; i < 3; ++i) {
-        m_grabbers[i].matrix = base_matrix;
-    }
-#else
-    glsafe(::glPushMatrix());
-    transform_to_local(m_parent.get_selection());
-#endif // ENABLE_LEGACY_OPENGL_REMOVAL
-    render_grabbers_for_picking(m_bounding_box);
-#if ENABLE_LEGACY_OPENGL_REMOVAL
-#else
-    glsafe(::glPopMatrix());
-#endif // ENABLE_LEGACY_OPENGL_REMOVAL
-#else
-    const BoundingBoxf3& box = m_parent.get_selection().get_bounding_box();
-    render_grabbers_for_picking(box);
-#endif // ENABLE_WORLD_COORDINATE
-}
-#endif // ENABLE_RAYCAST_PICKING
-
-double GLGizmoMove3D::calc_projection(const UpdateData& data) const
-{
-    double projection = 0.0;
-
-    const Vec3d starting_vec = m_starting_drag_position - m_starting_box_center;
-    const double len_starting_vec = starting_vec.norm();
-    if (len_starting_vec != 0.0) {
-        const Vec3d mouse_dir = data.mouse_ray.unit_vector();
-        // finds the intersection of the mouse ray with the plane parallel to the camera viewport and passing throught the starting position
-        // use ray-plane intersection see i.e. https://en.wikipedia.org/wiki/Line%E2%80%93plane_intersection algebric form
-        // in our case plane normal and ray direction are the same (orthogonal view)
-        // when moving to perspective camera the negative z unit axis of the camera needs to be transformed in world space and used as plane normal
-        const Vec3d inters = data.mouse_ray.a + (m_starting_drag_position - data.mouse_ray.a).dot(mouse_dir) / mouse_dir.squaredNorm() * mouse_dir;
-        // vector from the starting position to the found intersection
-        const Vec3d inters_vec = inters - m_starting_drag_position;
-
-        // finds projection of the vector along the staring direction
-        projection = inters_vec.dot(starting_vec.normalized());
-    }
-
-    if (wxGetKeyState(WXK_SHIFT))
-        projection = m_snap_step * (double)std::round(projection / m_snap_step);
-
-    return projection;
-}
-
-#if ENABLE_WORLD_COORDINATE
-#if ENABLE_LEGACY_OPENGL_REMOVAL
-Transform3d GLGizmoMove3D::local_transform(const Selection& selection) const
-{
-    Transform3d ret = Geometry::assemble_transform(m_center);
-    if (!wxGetApp().obj_manipul()->is_world_coordinates()) {
-        const GLVolume& v = *selection.get_first_volume();
-        Transform3d orient_matrix = v.get_instance_transformation().get_rotation_matrix();
-        if (selection.is_single_volume_or_modifier() && wxGetApp().obj_manipul()->is_local_coordinates())
-            orient_matrix = orient_matrix * v.get_volume_transformation().get_rotation_matrix();
-        ret = ret * orient_matrix;
-    }
-    return ret;
-}
-#else
-void GLGizmoMove3D::transform_to_local(const Selection& selection) const
-{
-    glsafe(::glTranslated(m_center.x(), m_center.y(), m_center.z()));
-
-    if (!wxGetApp().obj_manipul()->is_world_coordinates()) {
-        const GLVolume& v = *selection.get_first_volume();
-        Transform3d orient_matrix = v.get_instance_transformation().get_matrix(true, false, true, true);
-        if (selection.is_single_volume_or_modifier() && wxGetApp().obj_manipul()->is_local_coordinates())
-            orient_matrix = orient_matrix * v.get_volume_transformation().get_matrix(true, false, true, true);
-        glsafe(::glMultMatrixd(orient_matrix.data()));
-    }
-}
-#endif // ENABLE_LEGACY_OPENGL_REMOVAL
-
-void GLGizmoMove3D::calc_selection_box_and_center()
-{
-    const Selection& selection = m_parent.get_selection();
-    const ECoordinatesType coordinates_type = wxGetApp().obj_manipul()->get_coordinates_type();
-    if (coordinates_type == ECoordinatesType::World) {
-        m_bounding_box = selection.get_bounding_box();
-        m_center = m_bounding_box.center();
-    }
-    else if (coordinates_type == ECoordinatesType::Local && selection.is_single_volume_or_modifier()) {
-        const GLVolume& v = *selection.get_first_volume();
-        m_bounding_box = v.transformed_convex_hull_bounding_box(
-            v.get_instance_transformation().get_scaling_factor_matrix() * v.get_volume_transformation().get_scaling_factor_matrix());
-        m_center = v.world_matrix() * m_bounding_box.center();
-    }
-    else {
-        m_bounding_box.reset();
-        const Selection::IndicesList& ids = selection.get_volume_idxs();
-        for (unsigned int id : ids) {
-            const GLVolume& v = *selection.get_volume(id);
-            m_bounding_box.merge(v.transformed_convex_hull_bounding_box(v.get_volume_transformation().get_matrix()));
-        }
-        const Geometry::Transformation inst_trafo = selection.get_first_volume()->get_instance_transformation();
-        m_bounding_box = m_bounding_box.transformed(inst_trafo.get_scaling_factor_matrix());
-        m_center = inst_trafo.get_matrix_no_scaling_factor() * m_bounding_box.center();
-    }
-}
-#endif // ENABLE_WORLD_COORDINATE
-
-} // namespace GUI
-} // namespace Slic3r
->>>>>>> eacacc73
+} // namespace Slic3r