--- conflicted
+++ resolved
@@ -673,24 +673,11 @@
                 const std::vector<float> &heights,
                 ThrowOnCancel             thrfn)
 {
-<<<<<<< HEAD
+    if (mesh.empty()) return;
     //    m.require_shared_vertices(); // TriangleMeshSlicer needs this    
     TriangleMeshSlicer slicer(&mesh);
     
     std::vector<ExPolygons> out; out.reserve(heights.size());
-=======
-    if (mesh.empty()) return;
-
-    TriangleMeshSlicer slicer(&mesh);
-
-    auto bb = mesh.bounding_box();
-    float gnd = float(bb.min(Z));
-    std::vector<float> heights = {float(bb.min(Z))};
-    for(float hi = gnd + layerh; hi <= gnd + h; hi += layerh)
-        heights.emplace_back(hi);
-
-    std::vector<ExPolygons> out; out.reserve(size_t(std::ceil(h/layerh)));
->>>>>>> 18fcb646
     slicer.slice(heights, 0.f, &out, thrfn);
     
     size_t count = 0; for(auto& o : out) count += o.size();
