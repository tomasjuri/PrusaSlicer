#include "../ClipperUtils.hpp"
#include "../ShortestPath.hpp"
#include "../Surface.hpp"

#include "Fill3DHoneycomb.hpp"

namespace Slic3r {

/*
Creates a contiguous sequence of points at a specified height that make
up a horizontal slice of the edges of a space filling truncated
octahedron tesselation. The octahedrons are oriented so that the
square faces are in the horizontal plane with edges parallel to the X
and Y axes.

Credits: David Eccles (gringer).
*/

// Generate an array of points that are in the same direction as the
// basic printing line (i.e. Y points for columns, X points for rows)
// Note: a negative offset only causes a change in the perpendicular
// direction
static std::vector<coordf_t> colinearPoints(const coordf_t offset, const size_t baseLocation, size_t gridLength)
{
    const coordf_t offset2 = std::abs(offset / coordf_t(2.));
    std::vector<coordf_t> points;
    points.push_back(baseLocation - offset2);
    for (size_t i = 0; i < gridLength; ++i) {
        points.push_back(baseLocation + i + offset2);
        points.push_back(baseLocation + i + 1 - offset2);
    }
    points.push_back(baseLocation + gridLength + offset2);
    return points;
}

// Generate an array of points for the dimension that is perpendicular to
// the basic printing line (i.e. X points for columns, Y points for rows)
static std::vector<coordf_t> perpendPoints(const coordf_t offset, const size_t baseLocation, size_t gridLength)
{
    coordf_t offset2 = offset / coordf_t(2.);
    coord_t  side    = 2 * (baseLocation & 1) - 1;
    std::vector<coordf_t> points;
    points.push_back(baseLocation - offset2 * side);
    for (size_t i = 0; i < gridLength; ++i) {
        side = 2*((i+baseLocation) & 1) - 1;
        points.push_back(baseLocation + offset2 * side);
        points.push_back(baseLocation + offset2 * side);
    }
    points.push_back(baseLocation - offset2 * side);
    return points;
}

// Trims an array of points to specified rectangular limits. Point
// components that are outside these limits are set to the limits.
static inline void trim(Pointfs &pts, coordf_t minX, coordf_t minY, coordf_t maxX, coordf_t maxY)
{
    for (Vec2d &pt : pts) {
        pt(0) = clamp(minX, maxX, pt(0));
        pt(1) = clamp(minY, maxY, pt(1));
    }
}

static inline Pointfs zip(const std::vector<coordf_t> &x, const std::vector<coordf_t> &y)
{
    assert(x.size() == y.size());
    Pointfs out;
    out.reserve(x.size());
    for (size_t i = 0; i < x.size(); ++ i)
        out.push_back(Vec2d(x[i], y[i]));
    return out;
}

// Generate a set of curves (array of array of 2d points) that describe a
// horizontal slice of a truncated regular octahedron with edge length 1.
// curveType specifies which lines to print, 1 for vertical lines
// (columns), 2 for horizontal lines (rows), and 3 for both.
static std::vector<Pointfs> makeNormalisedGrid(coordf_t z, size_t gridWidth, size_t gridHeight, size_t curveType)
{
    // offset required to create a regular octagram
    coordf_t octagramGap = coordf_t(0.5);
    
    // sawtooth wave function for range f($z) = [-$octagramGap .. $octagramGap]
    coordf_t a = std::sqrt(coordf_t(2.));  // period
    coordf_t wave = fabs(fmod(z, a) - a/2.)/a*4. - 1.;
    coordf_t offset = wave * octagramGap;
    
    std::vector<Pointfs> points;
    if ((curveType & 1) != 0) {
        for (size_t x = 0; x <= gridWidth; ++x) {
            points.push_back(Pointfs());
            Pointfs &newPoints = points.back();
            newPoints = zip(
                perpendPoints(offset, x, gridHeight), 
                colinearPoints(offset, 0, gridHeight));
            // trim points to grid edges
            trim(newPoints, coordf_t(0.), coordf_t(0.), coordf_t(gridWidth), coordf_t(gridHeight));
            if (x & 1)
                std::reverse(newPoints.begin(), newPoints.end());
        }
    }
    if ((curveType & 2) != 0) {
        for (size_t y = 0; y <= gridHeight; ++y) {
            points.push_back(Pointfs());
            Pointfs &newPoints = points.back();
            newPoints = zip(
                colinearPoints(offset, 0, gridWidth),
                perpendPoints(offset, y, gridWidth));
            // trim points to grid edges
            trim(newPoints, coordf_t(0.), coordf_t(0.), coordf_t(gridWidth), coordf_t(gridHeight));
            if (y & 1)
                std::reverse(newPoints.begin(), newPoints.end());
        }
    }
    return points;
}

// Generate a set of curves (array of array of 2d points) that describe a
// horizontal slice of a truncated regular octahedron with a specified
// grid square size.
static Polylines makeGrid(coord_t z, coord_t gridSize, size_t gridWidth, size_t gridHeight, size_t curveType)
{
    coord_t  scaleFactor = gridSize;
    coordf_t normalisedZ = coordf_t(z) / coordf_t(scaleFactor);
    std::vector<Pointfs> polylines = makeNormalisedGrid(normalisedZ, gridWidth, gridHeight, curveType);
    Polylines result;
    result.reserve(polylines.size());
    for (std::vector<Pointfs>::const_iterator it_polylines = polylines.begin(); it_polylines != polylines.end(); ++ it_polylines) {
        result.push_back(Polyline());
        Polyline &polyline = result.back();
        for (Pointfs::const_iterator it = it_polylines->begin(); it != it_polylines->end(); ++ it)
            polyline.points.push_back(Point(coord_t((*it)(0) * scaleFactor), coord_t((*it)(1) * scaleFactor)));
    }
    return result;
}

void Fill3DHoneycomb::_fill_surface_single(
    const FillParams                &params, 
    unsigned int                     thickness_layers,
    const std::pair<float, Point>   &direction, 
    ExPolygon                       &expolygon, 
    Polylines                       &polylines_out)
{
    // no rotation is supported for this infill pattern
    BoundingBox bb = expolygon.contour.bounding_box();
    coord_t     distance = coord_t(scale_(this->spacing) / params.density);

    // align bounding box to a multiple of our honeycomb grid module
    // (a module is 2*$distance since one $distance half-module is 
    // growing while the other $distance half-module is shrinking)
    bb.merge(_align_to_grid(bb.min, Point(2*distance, 2*distance)));
    
    // generate pattern
    Polylines   polylines = makeGrid(
        scale_(this->z),
        distance,
        ceil(bb.size()(0) / distance) + 1,
        ceil(bb.size()(1) / distance) + 1,
        ((this->layer_id/thickness_layers) % 2) + 1);
    
    // move pattern in place
    for (Polylines::iterator it = polylines.begin(); it != polylines.end(); ++ it)
        it->translate(bb.min(0), bb.min(1));

    // clip pattern to boundaries, keeping the polyline order & ordering the fragment to be able to join them easily
    Polylines polylines_chained;
    for (size_t idx_polyline = 0; idx_polyline < polylines.size(); ++idx_polyline) {
        Polyline &poly_to_cut = polylines[idx_polyline];
        Polylines polylines_to_sort = intersection_pl(Polylines() = { poly_to_cut }, (Polygons)expolygon);
        for (Polyline &polyline : polylines_to_sort) {
            //TODO: replace by closest_index_point()
            if (poly_to_cut.points.front().distance_to_square(polyline.points.front()) > poly_to_cut.points.front().distance_to_square(polyline.points.back())) {
                polyline.reverse();
            }
        }
<<<<<<< HEAD
        bool first = true;
        for (Polyline &polyline : chain_polylines(std::move(polylines))) {
            if (! first) {
                // Try to connect the lines.
                Points &pts_end = polylines_out.back().points;
                const Point &first_point = polyline.points.front();
                const Point &last_point = pts_end.back();
                // TODO: we should also check that both points are on a fill_boundary to avoid 
                // connecting paths on the boundaries of internal regions
                if ((last_point - first_point).cast<double>().norm() <= 1.5 * distance && 
                    expolygon_off.contains(Line(last_point, first_point))) {
                    // Append the polyline.
                    pts_end.insert(pts_end.end(), polyline.points.begin(), polyline.points.end());
                    continue;
                }
            }
            // The lines cannot be connected.
            polylines_out.emplace_back(std::move(polyline));
            first = false;
=======
        if (polylines_to_sort.size() > 1) {
            Point nearest = poly_to_cut.points.front();
            //Bubble sort
            for (size_t idx_sort = polylines_to_sort.size() - 1; idx_sort > 0; idx_sort--) {
                for (size_t idx_bubble = 0; idx_bubble < idx_sort; idx_bubble++) {
                    if (polylines_to_sort[idx_bubble + 1].points.front().distance_to_square(nearest) < polylines_to_sort[idx_bubble].points.front().distance_to_square(nearest)) {
                        iter_swap(polylines_to_sort.begin() + idx_bubble, polylines_to_sort.begin() + idx_bubble + 1);
                    }
                }
            }
>>>>>>> 21ee458d
        }
        polylines_chained.insert(polylines_chained.end(), polylines_to_sort.begin(), polylines_to_sort.end());
    }
    // connect lines if needed
    if (!polylines_chained.empty()) {
        if (params.dont_connect) {
            polylines_out.insert(polylines_out.end(), polylines_chained.begin(), polylines_chained.end());
        } else {
            this->connect_infill(polylines_chained, expolygon, polylines_out, params);
        }

    }
}

} // namespace Slic3r<|MERGE_RESOLUTION|>--- conflicted
+++ resolved
@@ -158,63 +158,18 @@
         ((this->layer_id/thickness_layers) % 2) + 1);
     
     // move pattern in place
-    for (Polylines::iterator it = polylines.begin(); it != polylines.end(); ++ it)
-        it->translate(bb.min(0), bb.min(1));
+	for (Polyline &pl : polylines)
+		pl.translate(bb.min);
 
-    // clip pattern to boundaries, keeping the polyline order & ordering the fragment to be able to join them easily
-    Polylines polylines_chained;
-    for (size_t idx_polyline = 0; idx_polyline < polylines.size(); ++idx_polyline) {
-        Polyline &poly_to_cut = polylines[idx_polyline];
-        Polylines polylines_to_sort = intersection_pl(Polylines() = { poly_to_cut }, (Polygons)expolygon);
-        for (Polyline &polyline : polylines_to_sort) {
-            //TODO: replace by closest_index_point()
-            if (poly_to_cut.points.front().distance_to_square(polyline.points.front()) > poly_to_cut.points.front().distance_to_square(polyline.points.back())) {
-                polyline.reverse();
-            }
-        }
-<<<<<<< HEAD
-        bool first = true;
-        for (Polyline &polyline : chain_polylines(std::move(polylines))) {
-            if (! first) {
-                // Try to connect the lines.
-                Points &pts_end = polylines_out.back().points;
-                const Point &first_point = polyline.points.front();
-                const Point &last_point = pts_end.back();
-                // TODO: we should also check that both points are on a fill_boundary to avoid 
-                // connecting paths on the boundaries of internal regions
-                if ((last_point - first_point).cast<double>().norm() <= 1.5 * distance && 
-                    expolygon_off.contains(Line(last_point, first_point))) {
-                    // Append the polyline.
-                    pts_end.insert(pts_end.end(), polyline.points.begin(), polyline.points.end());
-                    continue;
-                }
-            }
-            // The lines cannot be connected.
-            polylines_out.emplace_back(std::move(polyline));
-            first = false;
-=======
-        if (polylines_to_sort.size() > 1) {
-            Point nearest = poly_to_cut.points.front();
-            //Bubble sort
-            for (size_t idx_sort = polylines_to_sort.size() - 1; idx_sort > 0; idx_sort--) {
-                for (size_t idx_bubble = 0; idx_bubble < idx_sort; idx_bubble++) {
-                    if (polylines_to_sort[idx_bubble + 1].points.front().distance_to_square(nearest) < polylines_to_sort[idx_bubble].points.front().distance_to_square(nearest)) {
-                        iter_swap(polylines_to_sort.begin() + idx_bubble, polylines_to_sort.begin() + idx_bubble + 1);
-                    }
-                }
-            }
->>>>>>> 21ee458d
-        }
-        polylines_chained.insert(polylines_chained.end(), polylines_to_sort.begin(), polylines_to_sort.end());
-    }
+    // clip pattern to boundaries, chain the clipped polylines
+    Polylines polylines_chained = chain_polylines(intersection_pl(polylines, to_polygons(expolygon)));
+
     // connect lines if needed
-    if (!polylines_chained.empty()) {
-        if (params.dont_connect) {
-            polylines_out.insert(polylines_out.end(), polylines_chained.begin(), polylines_chained.end());
-        } else {
-            this->connect_infill(polylines_chained, expolygon, polylines_out, params);
-        }
-
+    if (! polylines_chained.empty()) {
+        if (params.dont_connect)
+            append(polylines_out, std::move(polylines_chained));
+        else
+            this->connect_infill(std::move(polylines_chained), expolygon, polylines_out, params);
     }
 }
 
