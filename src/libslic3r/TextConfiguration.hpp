--- conflicted
+++ resolved
@@ -40,20 +40,6 @@
     // Select index of font in collection
     std::optional<unsigned int> collection_number;
 
-<<<<<<< HEAD
-    [[deprecated("Back compatibility only, now it is stored EmbossProjection like depth")]]
-    float emboss; 
-
-    [[deprecated("Back compatibility only, now it is stored EmbossProjection")]]
-    bool use_surface;
-
-    [[deprecated("it is calculated on the fly")]]
-    std::optional<float> distance;        
-    
-    [[deprecated("it is calculated on the fly")]]
-    std::optional<float> angle; 
-
-=======
     // Distiguish projection per glyph
     bool per_glyph;
 
@@ -65,7 +51,18 @@
     // When not set, center is used and is not stored
     Align align = Align(HorizontalAlign::left, VerticalAlign::top);
     
->>>>>>> ed494874
+    [[deprecated("Back compatibility only, now it is stored EmbossProjection like depth")]]
+    float emboss; 
+
+    [[deprecated("Back compatibility only, now it is stored EmbossProjection")]]
+    bool use_surface;
+
+    [[deprecated("it is calculated on the fly")]]
+    std::optional<float> distance;        
+    
+    [[deprecated("it is calculated on the fly")]]
+    std::optional<float> angle; 
+
     //////
     // Duplicit data to wxFontDescriptor
     // used for store/load .3mf file
@@ -94,13 +91,8 @@
         return 
             char_gap == other.char_gap && 
             line_gap == other.line_gap &&
-<<<<<<< HEAD
-=======
-            use_surface == other.use_surface &&
             per_glyph == other.per_glyph &&
             align == other.align &&
-            is_approx(emboss, other.emboss) &&
->>>>>>> ed494874
             is_approx(size_in_mm, other.size_in_mm) && 
             is_approx(boldness, other.boldness) &&
             is_approx(skew, other.skew);
@@ -109,11 +101,7 @@
     // undo / redo stack recovery
     template<class Archive> void save(Archive &ar) const
     {
-<<<<<<< HEAD
-        ar(size_in_mm);
-=======
-        ar(emboss, use_surface, size_in_mm, per_glyph, align.first, align.second);
->>>>>>> ed494874
+        ar(size_in_mm, per_glyph, align.first, align.second);
         cereal::save(ar, char_gap);
         cereal::save(ar, line_gap);
         cereal::save(ar, boldness);
@@ -122,11 +110,7 @@
     }
     template<class Archive> void load(Archive &ar)
     {
-<<<<<<< HEAD
-        ar(size_in_mm);
-=======
-        ar(emboss, use_surface, size_in_mm, per_glyph, align.first, align.second);
->>>>>>> ed494874
+        ar(size_in_mm, per_glyph, align.first, align.second);
         cereal::load(ar, char_gap);
         cereal::load(ar, line_gap);
         cereal::load(ar, boldness);
