--- conflicted
+++ resolved
@@ -119,14 +119,10 @@
     void center_around_origin();
     void translate(const Vec3d &vector) { this->translate(vector(0), vector(1), vector(2)); }
     void translate(coordf_t x, coordf_t y, coordf_t z);
-<<<<<<< HEAD
     void scale(const Vec3d &versor);
     void rotate(float angle, const Axis &axis);
-=======
-    void scale(const Pointf3 &versor);
-    void rotate(float angle, const Pointf3& axis);
->>>>>>> 4522811f
-    void transform(const float* matrix3x4);
+    void rotate(float angle, const Vec3d& axis);
+    void transform(const float* matrix3x4); // <<<<<<<<< FIXME (using eigen)
     void mirror(const Axis &axis);
     size_t materials_count() const;
     size_t facets_count() const;
@@ -305,11 +301,7 @@
     bool add_default_instances();
     // Returns approximate axis aligned bounding box of this model
     BoundingBoxf3 bounding_box() const;
-<<<<<<< HEAD
     void center_instances_around_point(const Vec2d &point);
-=======
-    void center_instances_around_point(const Pointf &point);
->>>>>>> 4522811f
     void translate(coordf_t x, coordf_t y, coordf_t z) { for (ModelObject *o : this->objects) o->translate(x, y, z); }
     TriangleMesh mesh() const;
     bool arrange_objects(coordf_t dist, const BoundingBoxf* bb = NULL);
