--- conflicted
+++ resolved
@@ -379,7 +379,7 @@
 // 	local_menu->Append(config_id_base + ConfigMenuUpdate, 		_(L("Check for updates")), 					_(L("Check for configuration updates")));
    	local_menu->AppendSeparator();
    	local_menu->Append(config_id_base + ConfigMenuPreferences, 	_(L("Preferences"))+"\u2026\tCtrl+,", 		_(L("Application preferences")));
-<<<<<<< HEAD
+   	local_menu->Append(config_id_base + ConfigMenuLanguage, 	_(L("Change Application Language")));
    	local_menu->AppendSeparator();
 	auto mode_menu = new wxMenu();
 	mode_menu->AppendRadioItem(config_id_base + ConfigMenuModeSimple,	_(L("&Simple")),					_(L("Simple View Mode")));
@@ -389,14 +389,6 @@
 	local_menu->AppendSubMenu(mode_menu,						_(L("&Mode")), 								_(L("Slic3r View Mode")));
    	local_menu->AppendSeparator();
 	local_menu->Append(config_id_base + ConfigMenuLanguage,		_(L("Change Application Language")));
-=======
-   	local_menu->Append(config_id_base + ConfigMenuLanguage, 	_(L("Change Application Language")));
-   	local_menu->AppendSeparator();
-	local_menu->Append(config_id_base + ConfigMenuFlashFirmware, _(L("Flash printer firmware")), _(L("Upload a firmware image into an Arduino based printer")));
-	// TODO: for when we're able to flash dictionaries
-	// local_menu->Append(config_id_base + FirmwareMenuDict,  _(L("Flash language file")),    _(L("Upload a language dictionary file into a Prusa printer")));
-
->>>>>>> b694f1ac
 	local_menu->Bind(wxEVT_MENU, [config_id_base, event_language_change, event_preferences_changed](wxEvent &event){
 		switch (event.GetId() - config_id_base) {
 		case ConfigMenuWizard:
@@ -451,16 +443,12 @@
 				}
 			}
 			break;
-<<<<<<< HEAD
-=======
 		}
 		case ConfigMenuFlashFirmware:
 			FirmwareDialog::run(g_wxMainFrame);
 			break;
 		default:
 			break;
->>>>>>> b694f1ac
-		}
 		}
 	});
 	mode_menu->Bind(wxEVT_MENU, [config_id_base](wxEvent& event) {
@@ -942,13 +930,8 @@
 {
 	DynamicPrintConfig*	config = &g_PresetBundle->prints.get_edited_preset().config;
 	m_optgroup = std::make_shared<ConfigOptionsGroup>(parent, "", config);
-<<<<<<< HEAD
-	//	const wxArrayInt& ar = preset_sizer->GetColWidths();
-	// 	m_optgroup->label_width = ar.IsEmpty() ? 100 : ar.front(); // doesn't work
-=======
 	const wxArrayInt& ar = preset_sizer->GetColWidths();
 	m_optgroup->label_width = ar.IsEmpty() ? 100 : ar.front()-4; // doesn't work
->>>>>>> b694f1ac
 	m_optgroup->m_on_change = [config](t_config_option_key opt_key, boost::any value){
 		TabPrint* tab_print = nullptr;
 		for (size_t i = 0; i < g_wxTabPanel->GetPageCount(); ++i) {
